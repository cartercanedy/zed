use std::sync::Arc;

use gpui::{px, AnyElement, AnyView, ClickEvent, MouseButton, MouseDownEvent, Pixels};
use smallvec::SmallVec;

use crate::{prelude::*, Disclosure};

#[derive(Debug, PartialEq, Eq, PartialOrd, Ord, Hash, Clone, Copy, Default)]
pub enum ListItemSpacing {
    #[default]
    Dense,
    Sparse,
}

#[derive(IntoElement)]
pub struct ListItem {
    id: ElementId,
    disabled: bool,
    selected: bool,
    spacing: ListItemSpacing,
    indent_level: usize,
    indent_step_size: Pixels,
    /// A slot for content that appears before the children, like an icon or avatar.
    start_slot: Option<AnyElement>,
    /// A slot for content that appears after the children, usually on the other side of the header.
    /// This might be a button, a disclosure arrow, a face pile, etc.
    end_slot: Option<AnyElement>,
    /// A slot for content that appears on hover after the children
    /// It will obscure the `end_slot` when visible.
    end_hover_slot: Option<AnyElement>,
    toggle: Option<bool>,
    inset: bool,
    on_click: Option<Box<dyn Fn(&ClickEvent, &mut WindowContext) + 'static>>,
    on_toggle: Option<Arc<dyn Fn(&ClickEvent, &mut WindowContext) + 'static>>,
    tooltip: Option<Box<dyn Fn(&mut WindowContext) -> AnyView + 'static>>,
    on_secondary_mouse_down: Option<Box<dyn Fn(&MouseDownEvent, &mut WindowContext) + 'static>>,
    children: SmallVec<[AnyElement; 2]>,
    selectable: bool,
<<<<<<< HEAD
    always_show_disclosure_icon: bool,
=======
    overflow_x: bool,
>>>>>>> 2f7430af
}

impl ListItem {
    pub fn new(id: impl Into<ElementId>) -> Self {
        Self {
            id: id.into(),
            disabled: false,
            selected: false,
            spacing: ListItemSpacing::Dense,
            indent_level: 0,
            indent_step_size: px(12.),
            start_slot: None,
            end_slot: None,
            end_hover_slot: None,
            toggle: None,
            inset: false,
            on_click: None,
            on_secondary_mouse_down: None,
            on_toggle: None,
            tooltip: None,
            children: SmallVec::new(),
            selectable: true,
<<<<<<< HEAD
            always_show_disclosure_icon: false,
=======
            overflow_x: false,
>>>>>>> 2f7430af
        }
    }

    pub fn spacing(mut self, spacing: ListItemSpacing) -> Self {
        self.spacing = spacing;
        self
    }

    pub fn selectable(mut self, has_hover: bool) -> Self {
        self.selectable = has_hover;
        self
    }

    pub fn always_show_disclosure_icon(mut self, show: bool) -> Self {
        self.always_show_disclosure_icon = show;
        self
    }

    pub fn on_click(mut self, handler: impl Fn(&ClickEvent, &mut WindowContext) + 'static) -> Self {
        self.on_click = Some(Box::new(handler));
        self
    }

    pub fn on_secondary_mouse_down(
        mut self,
        handler: impl Fn(&MouseDownEvent, &mut WindowContext) + 'static,
    ) -> Self {
        self.on_secondary_mouse_down = Some(Box::new(handler));
        self
    }

    pub fn tooltip(mut self, tooltip: impl Fn(&mut WindowContext) -> AnyView + 'static) -> Self {
        self.tooltip = Some(Box::new(tooltip));
        self
    }

    pub fn inset(mut self, inset: bool) -> Self {
        self.inset = inset;
        self
    }

    pub fn indent_level(mut self, indent_level: usize) -> Self {
        self.indent_level = indent_level;
        self
    }

    pub fn indent_step_size(mut self, indent_step_size: Pixels) -> Self {
        self.indent_step_size = indent_step_size;
        self
    }

    pub fn toggle(mut self, toggle: impl Into<Option<bool>>) -> Self {
        self.toggle = toggle.into();
        self
    }

    pub fn on_toggle(
        mut self,
        on_toggle: impl Fn(&ClickEvent, &mut WindowContext) + 'static,
    ) -> Self {
        self.on_toggle = Some(Arc::new(on_toggle));
        self
    }

    pub fn start_slot<E: IntoElement>(mut self, start_slot: impl Into<Option<E>>) -> Self {
        self.start_slot = start_slot.into().map(IntoElement::into_any_element);
        self
    }

    pub fn end_slot<E: IntoElement>(mut self, end_slot: impl Into<Option<E>>) -> Self {
        self.end_slot = end_slot.into().map(IntoElement::into_any_element);
        self
    }

    pub fn end_hover_slot<E: IntoElement>(mut self, end_hover_slot: impl Into<Option<E>>) -> Self {
        self.end_hover_slot = end_hover_slot.into().map(IntoElement::into_any_element);
        self
    }

    pub fn overflow_x(mut self) -> Self {
        self.overflow_x = true;
        self
    }
}

impl Disableable for ListItem {
    fn disabled(mut self, disabled: bool) -> Self {
        self.disabled = disabled;
        self
    }
}

impl Selectable for ListItem {
    fn selected(mut self, selected: bool) -> Self {
        self.selected = selected;
        self
    }
}

impl ParentElement for ListItem {
    fn extend(&mut self, elements: impl IntoIterator<Item = AnyElement>) {
        self.children.extend(elements)
    }
}

impl RenderOnce for ListItem {
    fn render(self, cx: &mut WindowContext) -> impl IntoElement {
        h_flex()
            .id(self.id)
            .w_full()
            .relative()
            // When an item is inset draw the indent spacing outside of the item
            .when(self.inset, |this| {
                this.ml(self.indent_level as f32 * self.indent_step_size)
                    .px(Spacing::Small.rems(cx))
            })
            .when(!self.inset && !self.disabled, |this| {
                this
                    // TODO: Add focus state
                    // .when(self.state == InteractionState::Focused, |this| {
                    //     this.border_1()
                    //         .border_color(cx.theme().colors().border_focused)
                    // })
                    .when(self.selectable, |this| {
                        this.hover(|style| style.bg(cx.theme().colors().ghost_element_hover))
                            .active(|style| style.bg(cx.theme().colors().ghost_element_active))
                            .when(self.selected, |this| {
                                this.bg(cx.theme().colors().ghost_element_selected)
                            })
                    })
            })
            .child(
                h_flex()
                    .id("inner_list_item")
                    .w_full()
                    .relative()
                    .gap_1()
                    .px(Spacing::Medium.rems(cx))
                    .map(|this| match self.spacing {
                        ListItemSpacing::Dense => this,
                        ListItemSpacing::Sparse => this.py_1(),
                    })
                    .group("list_item")
                    .when(self.inset && !self.disabled, |this| {
                        this
                            // TODO: Add focus state
                            // .when(self.state == InteractionState::Focused, |this| {
                            //     this.border_1()
                            //         .border_color(cx.theme().colors().border_focused)
                            // })
                            .when(self.selectable, |this| {
                                this.hover(|style| {
                                    style.bg(cx.theme().colors().ghost_element_hover)
                                })
                                .active(|style| style.bg(cx.theme().colors().ghost_element_active))
                                .when(self.selected, |this| {
                                    this.bg(cx.theme().colors().ghost_element_selected)
                                })
                            })
                    })
                    .when_some(self.on_click, |this, on_click| {
                        this.cursor_pointer().on_click(on_click)
                    })
                    .when_some(self.on_secondary_mouse_down, |this, on_mouse_down| {
                        this.on_mouse_down(MouseButton::Right, move |event, cx| {
                            (on_mouse_down)(event, cx)
                        })
                    })
                    .when_some(self.tooltip, |this, tooltip| this.tooltip(tooltip))
                    .map(|this| {
                        if self.inset {
                            this.rounded_md()
                        } else {
                            // When an item is not inset draw the indent spacing inside of the item
                            this.ml(self.indent_level as f32 * self.indent_step_size)
                        }
                    })
                    .children(self.toggle.map(|is_open| {
                        div()
                            .flex()
                            .absolute()
                            .left(rems(-1.))
                            .when(is_open && !self.always_show_disclosure_icon, |this| {
                                this.visible_on_hover("")
                            })
                            .child(Disclosure::new("toggle", is_open).on_toggle(self.on_toggle))
                    }))
                    .child(
                        h_flex()
                            .flex_grow()
                            .flex_shrink_0()
                            .flex_basis(relative(0.25))
                            .gap(Spacing::Small.rems(cx))
                            .map(|list_content| {
                                if self.overflow_x {
                                    list_content
                                } else {
                                    list_content.overflow_hidden()
                                }
                            })
                            .children(self.start_slot)
                            .children(self.children),
                    )
                    .when_some(self.end_slot, |this, end_slot| {
                        this.justify_between().child(
                            h_flex()
                                .flex_shrink()
                                .overflow_hidden()
                                .when(self.end_hover_slot.is_some(), |this| {
                                    this.visible()
                                        .group_hover("list_item", |this| this.invisible())
                                })
                                .child(end_slot),
                        )
                    })
                    .when_some(self.end_hover_slot, |this, end_hover_slot| {
                        this.child(
                            h_flex()
                                .h_full()
                                .absolute()
                                .right(Spacing::Medium.rems(cx))
                                .top_0()
                                .visible_on_hover("list_item")
                                .child(end_hover_slot),
                        )
                    }),
            )
    }
}<|MERGE_RESOLUTION|>--- conflicted
+++ resolved
@@ -36,11 +36,8 @@
     on_secondary_mouse_down: Option<Box<dyn Fn(&MouseDownEvent, &mut WindowContext) + 'static>>,
     children: SmallVec<[AnyElement; 2]>,
     selectable: bool,
-<<<<<<< HEAD
     always_show_disclosure_icon: bool,
-=======
     overflow_x: bool,
->>>>>>> 2f7430af
 }
 
 impl ListItem {
@@ -63,11 +60,8 @@
             tooltip: None,
             children: SmallVec::new(),
             selectable: true,
-<<<<<<< HEAD
             always_show_disclosure_icon: false,
-=======
             overflow_x: false,
->>>>>>> 2f7430af
         }
     }
 
