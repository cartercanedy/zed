//! Paths to locations used by Zed.

use std::path::{Path, PathBuf};
use std::sync::OnceLock;

pub use util::paths::home_dir;

/// Returns the relative path to the zed_server directory on the ssh host.
pub fn remote_server_dir_relative() -> &'static Path {
    Path::new(".zed_server")
}

/// Returns the path to the configuration directory used by Zed.
pub fn config_dir() -> &'static PathBuf {
    static CONFIG_DIR: OnceLock<PathBuf> = OnceLock::new();
    CONFIG_DIR.get_or_init(|| {
        if cfg!(target_os = "windows") {
            return dirs::config_dir()
                .expect("failed to determine RoamingAppData directory")
                .join("Zed");
        }

        if cfg!(target_os = "linux") {
            return if let Ok(flatpak_xdg_config) = std::env::var("FLATPAK_XDG_CONFIG_HOME") {
                flatpak_xdg_config.into()
            } else {
                dirs::config_dir().expect("failed to determine XDG_CONFIG_HOME directory")
            }
            .join("zed");
        }

        home_dir().join(".config").join("zed")
    })
}

/// Returns the path to the support directory used by Zed.
pub fn support_dir() -> &'static PathBuf {
    static SUPPORT_DIR: OnceLock<PathBuf> = OnceLock::new();
    SUPPORT_DIR.get_or_init(|| {
        if cfg!(target_os = "macos") {
            return home_dir().join("Library/Application Support/Zed");
        }

        if cfg!(target_os = "linux") {
            return if let Ok(flatpak_xdg_data) = std::env::var("FLATPAK_XDG_DATA_HOME") {
                flatpak_xdg_data.into()
            } else {
                dirs::data_local_dir().expect("failed to determine XDG_DATA_HOME directory")
            }
            .join("zed");
        }

        if cfg!(target_os = "windows") {
            return dirs::data_local_dir()
                .expect("failed to determine LocalAppData directory")
                .join("Zed");
        }

        config_dir().clone()
    })
}

/// Returns the path to the temp directory used by Zed.
pub fn temp_dir() -> &'static PathBuf {
    static TEMP_DIR: OnceLock<PathBuf> = OnceLock::new();
    TEMP_DIR.get_or_init(|| {
        if cfg!(target_os = "macos") {
            return dirs::cache_dir()
                .expect("failed to determine cachesDirectory directory")
                .join("Zed");
        }

        if cfg!(target_os = "windows") {
            return dirs::cache_dir()
                .expect("failed to determine LocalAppData directory")
                .join("Zed");
        }

        if cfg!(target_os = "linux") {
            return if let Ok(flatpak_xdg_cache) = std::env::var("FLATPAK_XDG_CACHE_HOME") {
                flatpak_xdg_cache.into()
            } else {
                dirs::cache_dir().expect("failed to determine XDG_CACHE_HOME directory")
            }
            .join("zed");
        }

        home_dir().join(".cache").join("zed")
    })
}

/// Returns the path to the logs directory.
pub fn logs_dir() -> &'static PathBuf {
    static LOGS_DIR: OnceLock<PathBuf> = OnceLock::new();
    LOGS_DIR.get_or_init(|| {
        if cfg!(target_os = "macos") {
            home_dir().join("Library/Logs/Zed")
        } else {
            support_dir().join("logs")
        }
    })
}

/// Returns the path to the Zed server directory on this SSH host.
pub fn remote_server_state_dir() -> &'static PathBuf {
    static REMOTE_SERVER_STATE: OnceLock<PathBuf> = OnceLock::new();
    REMOTE_SERVER_STATE.get_or_init(|| support_dir().join("server_state"))
}

/// Returns the path to the `Zed.log` file.
pub fn log_file() -> &'static PathBuf {
    static LOG_FILE: OnceLock<PathBuf> = OnceLock::new();
    LOG_FILE.get_or_init(|| logs_dir().join("Zed.log"))
}

/// Returns the path to the `Zed.log.old` file.
pub fn old_log_file() -> &'static PathBuf {
    static OLD_LOG_FILE: OnceLock<PathBuf> = OnceLock::new();
    OLD_LOG_FILE.get_or_init(|| logs_dir().join("Zed.log.old"))
}

/// Returns the path to the database directory.
pub fn database_dir() -> &'static PathBuf {
    static DATABASE_DIR: OnceLock<PathBuf> = OnceLock::new();
    DATABASE_DIR.get_or_init(|| support_dir().join("db"))
}

/// Returns the path to the crashes directory, if it exists for the current platform.
pub fn crashes_dir() -> &'static Option<PathBuf> {
    static CRASHES_DIR: OnceLock<Option<PathBuf>> = OnceLock::new();
    CRASHES_DIR.get_or_init(|| {
        cfg!(target_os = "macos").then_some(home_dir().join("Library/Logs/DiagnosticReports"))
    })
}

/// Returns the path to the retired crashes directory, if it exists for the current platform.
pub fn crashes_retired_dir() -> &'static Option<PathBuf> {
    static CRASHES_RETIRED_DIR: OnceLock<Option<PathBuf>> = OnceLock::new();
    CRASHES_RETIRED_DIR.get_or_init(|| crashes_dir().as_ref().map(|dir| dir.join("Retired")))
}

/// Returns the path to the `settings.json` file.
pub fn settings_file() -> &'static PathBuf {
    static SETTINGS_FILE: OnceLock<PathBuf> = OnceLock::new();
    SETTINGS_FILE.get_or_init(|| config_dir().join("settings.json"))
}

/// Returns the path to the `keymap.json` file.
pub fn keymap_file() -> &'static PathBuf {
    static KEYMAP_FILE: OnceLock<PathBuf> = OnceLock::new();
    KEYMAP_FILE.get_or_init(|| config_dir().join("keymap.json"))
}

/// Returns the path to the `tasks.json` file.
pub fn tasks_file() -> &'static PathBuf {
    static TASKS_FILE: OnceLock<PathBuf> = OnceLock::new();
    TASKS_FILE.get_or_init(|| config_dir().join("tasks.json"))
}

/// Returns the path to the `debug.json` file.
pub fn debug_tasks_file() -> &'static PathBuf {
    static DEBUG_TASKS_FILE: OnceLock<PathBuf> = OnceLock::new();
    DEBUG_TASKS_FILE.get_or_init(|| config_dir().join("debug.json"))
}

/// Returns the path to the extensions directory.
///
/// This is where installed extensions are stored.
pub fn extensions_dir() -> &'static PathBuf {
    static EXTENSIONS_DIR: OnceLock<PathBuf> = OnceLock::new();
    EXTENSIONS_DIR.get_or_init(|| support_dir().join("extensions"))
}

/// Returns the path to the themes directory.
///
/// This is where themes that are not provided by extensions are stored.
pub fn themes_dir() -> &'static PathBuf {
    static THEMES_DIR: OnceLock<PathBuf> = OnceLock::new();
    THEMES_DIR.get_or_init(|| config_dir().join("themes"))
}

/// Returns the path to the contexts directory.
///
/// This is where the saved contexts from the Assistant are stored.
pub fn contexts_dir() -> &'static PathBuf {
    static CONTEXTS_DIR: OnceLock<PathBuf> = OnceLock::new();
    CONTEXTS_DIR.get_or_init(|| {
        if cfg!(target_os = "macos") {
            config_dir().join("conversations")
        } else {
            support_dir().join("conversations")
        }
    })
}

/// Returns the path to the contexts directory.
///
/// This is where the prompts for use with the Assistant are stored.
pub fn prompts_dir() -> &'static PathBuf {
    static PROMPTS_DIR: OnceLock<PathBuf> = OnceLock::new();
    PROMPTS_DIR.get_or_init(|| {
        if cfg!(target_os = "macos") {
            config_dir().join("prompts")
        } else {
            support_dir().join("prompts")
        }
    })
}

/// Returns the path to the prompt templates directory.
///
/// This is where the prompt templates for core features can be overridden with templates.
///
/// # Arguments
///
/// * `dev_mode` - If true, assumes the current working directory is the Zed repository.
pub fn prompt_overrides_dir(repo_path: Option<&Path>) -> PathBuf {
    if let Some(path) = repo_path {
        let dev_path = path.join("assets").join("prompts");
        if dev_path.exists() {
            return dev_path;
        }
    }

    static PROMPT_TEMPLATES_DIR: OnceLock<PathBuf> = OnceLock::new();
    PROMPT_TEMPLATES_DIR
        .get_or_init(|| {
            if cfg!(target_os = "macos") {
                config_dir().join("prompt_overrides")
            } else {
                support_dir().join("prompt_overrides")
            }
        })
        .clone()
}

/// Returns the path to the semantic search's embeddings directory.
///
/// This is where the embeddings used to power semantic search are stored.
pub fn embeddings_dir() -> &'static PathBuf {
    static EMBEDDINGS_DIR: OnceLock<PathBuf> = OnceLock::new();
    EMBEDDINGS_DIR.get_or_init(|| {
        if cfg!(target_os = "macos") {
            config_dir().join("embeddings")
        } else {
            support_dir().join("embeddings")
        }
    })
}

/// Returns the path to the languages directory.
///
/// This is where language servers are downloaded to for languages built-in to Zed.
pub fn languages_dir() -> &'static PathBuf {
    static LANGUAGES_DIR: OnceLock<PathBuf> = OnceLock::new();
    LANGUAGES_DIR.get_or_init(|| support_dir().join("languages"))
}

/// Returns the path to the debug adapters directory
///
/// This is where debug adapters are downloaded to for DAPs that are built-in to Zed.
pub fn debug_adapters_dir() -> &'static PathBuf {
    static DEBUG_ADAPTERS_DIR: OnceLock<PathBuf> = OnceLock::new();
    DEBUG_ADAPTERS_DIR.get_or_init(|| support_dir().join("debug_adapters"))
}

/// Returns the path to the Copilot directory.
pub fn copilot_dir() -> &'static PathBuf {
    static COPILOT_DIR: OnceLock<PathBuf> = OnceLock::new();
    COPILOT_DIR.get_or_init(|| support_dir().join("copilot"))
}

/// Returns the path to the Supermaven directory.
pub fn supermaven_dir() -> &'static PathBuf {
    static SUPERMAVEN_DIR: OnceLock<PathBuf> = OnceLock::new();
    SUPERMAVEN_DIR.get_or_init(|| support_dir().join("supermaven"))
}

/// Returns the path to the default Prettier directory.
pub fn default_prettier_dir() -> &'static PathBuf {
    static DEFAULT_PRETTIER_DIR: OnceLock<PathBuf> = OnceLock::new();
    DEFAULT_PRETTIER_DIR.get_or_init(|| support_dir().join("prettier"))
}

/// Returns the path to the remote server binaries directory.
pub fn remote_servers_dir() -> &'static PathBuf {
    static REMOTE_SERVERS_DIR: OnceLock<PathBuf> = OnceLock::new();
    REMOTE_SERVERS_DIR.get_or_init(|| support_dir().join("remote_servers"))
}

/// Returns the relative path to a `.zed` folder within a project.
pub fn local_settings_folder_relative_path() -> &'static Path {
    Path::new(".zed")
}

/// Returns the relative path to a `settings.json` file within a project.
pub fn local_settings_file_relative_path() -> &'static Path {
    Path::new(".zed/settings.json")
}

/// Returns the relative path to a `tasks.json` file within a project.
pub fn local_tasks_file_relative_path() -> &'static Path {
    Path::new(".zed/tasks.json")
}

/// Returns the relative path to a `.vscode/tasks.json` file within a project.
pub fn local_vscode_tasks_file_relative_path() -> &'static Path {
    Path::new(".vscode/tasks.json")
}

<<<<<<< HEAD
/// Returns the relative path to a `launch.json` file within a project.
pub fn local_debug_file_relative_path() -> &'static Path {
    static LOCAL_LAUNCH_FILE_RELATIVE_PATH: OnceLock<&Path> = OnceLock::new();
    LOCAL_LAUNCH_FILE_RELATIVE_PATH.get_or_init(|| Path::new(".zed/debug.json"))
}

/// Returns the relative path to a `.vscode/launch.json` file within a project.
pub fn local_vscode_launch_file_relative_path() -> &'static Path {
    static LOCAL_VSCODE_LAUNCH_FILE_RELATIVE_PATH: OnceLock<&Path> = OnceLock::new();
    LOCAL_VSCODE_LAUNCH_FILE_RELATIVE_PATH.get_or_init(|| Path::new(".vscode/launch.json"))
}
=======
/// A default editorconfig file name to use when resolving project settings.
pub const EDITORCONFIG_NAME: &str = ".editorconfig";
>>>>>>> 755fd695
<|MERGE_RESOLUTION|>--- conflicted
+++ resolved
@@ -308,7 +308,6 @@
     Path::new(".vscode/tasks.json")
 }
 
-<<<<<<< HEAD
 /// Returns the relative path to a `launch.json` file within a project.
 pub fn local_debug_file_relative_path() -> &'static Path {
     static LOCAL_LAUNCH_FILE_RELATIVE_PATH: OnceLock<&Path> = OnceLock::new();
@@ -320,7 +319,6 @@
     static LOCAL_VSCODE_LAUNCH_FILE_RELATIVE_PATH: OnceLock<&Path> = OnceLock::new();
     LOCAL_VSCODE_LAUNCH_FILE_RELATIVE_PATH.get_or_init(|| Path::new(".vscode/launch.json"))
 }
-=======
+
 /// A default editorconfig file name to use when resolving project settings.
-pub const EDITORCONFIG_NAME: &str = ".editorconfig";
->>>>>>> 755fd695
+pub const EDITORCONFIG_NAME: &str = ".editorconfig";