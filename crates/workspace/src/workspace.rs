--- conflicted
+++ resolved
@@ -4039,11 +4039,8 @@
                 docks,
                 centered_layout: self.centered_layout,
                 session_id: self.session_id.clone(),
-<<<<<<< HEAD
                 breakpoints: breakpoint_lines,
-=======
                 window_id: Some(cx.window_handle().window_id().as_u64()),
->>>>>>> f4af5afe
             };
             return cx.spawn(|_| persistence::DB.save_workspace(serialized_workspace));
         }
