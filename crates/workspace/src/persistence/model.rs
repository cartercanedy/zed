use super::{SerializedAxis, SerializedWindowBounds};
use crate::{
    item::ItemHandle, Member, Pane, PaneAxis, SerializableItemRegistry, Workspace, WorkspaceId,
};
use anyhow::{Context, Result};
use async_recursion::async_recursion;
<<<<<<< HEAD
use client::DevServerProjectId;
use collections::HashMap;
=======
>>>>>>> d7a27760
use db::sqlez::{
    bindable::{Bind, Column, StaticColumnCount},
    statement::Statement,
};
use gpui::{AsyncWindowContext, Model, View, WeakView};
use project::dap_store::SerializedBreakpoint;
use project::Project;
use remote::ssh_session::SshProjectId;
use serde::{Deserialize, Serialize};
use std::{
    path::{Path, PathBuf},
    sync::Arc,
};
use util::ResultExt;
use uuid::Uuid;

#[derive(Debug, Clone, PartialEq, Deserialize, Serialize)]
pub struct SerializedSshProject {
    pub id: SshProjectId,
    pub host: String,
    pub port: Option<u16>,
    pub paths: Vec<String>,
    pub user: Option<String>,
}

impl SerializedSshProject {
    pub fn ssh_urls(&self) -> Vec<PathBuf> {
        self.paths
            .iter()
            .map(|path| {
                let mut result = String::new();
                if let Some(user) = &self.user {
                    result.push_str(user);
                    result.push('@');
                }
                result.push_str(&self.host);
                if let Some(port) = &self.port {
                    result.push(':');
                    result.push_str(&port.to_string());
                }
                result.push_str(path);
                PathBuf::from(result)
            })
            .collect()
    }
}

impl StaticColumnCount for SerializedSshProject {
    fn column_count() -> usize {
        5
    }
}

impl Bind for &SerializedSshProject {
    fn bind(&self, statement: &Statement, start_index: i32) -> Result<i32> {
        let next_index = statement.bind(&self.id.0, start_index)?;
        let next_index = statement.bind(&self.host, next_index)?;
        let next_index = statement.bind(&self.port, next_index)?;
        let raw_paths = serde_json::to_string(&self.paths)?;
        let next_index = statement.bind(&raw_paths, next_index)?;
        statement.bind(&self.user, next_index)
    }
}

impl Column for SerializedSshProject {
    fn column(statement: &mut Statement, start_index: i32) -> Result<(Self, i32)> {
        let id = statement.column_int64(start_index)?;
        let host = statement.column_text(start_index + 1)?.to_string();
        let (port, _) = Option::<u16>::column(statement, start_index + 2)?;
        let raw_paths = statement.column_text(start_index + 3)?.to_string();
        let paths: Vec<String> = serde_json::from_str(&raw_paths)?;

        let (user, _) = Option::<String>::column(statement, start_index + 4)?;

        Ok((
            Self {
                id: SshProjectId(id as u64),
                host,
                port,
                paths,
                user,
            },
            start_index + 5,
        ))
    }
}

#[derive(Debug, PartialEq, Clone)]
pub struct LocalPaths(Arc<Vec<PathBuf>>);

impl LocalPaths {
    pub fn new<P: AsRef<Path>>(paths: impl IntoIterator<Item = P>) -> Self {
        let mut paths: Vec<PathBuf> = paths
            .into_iter()
            .map(|p| p.as_ref().to_path_buf())
            .collect();
        // Ensure all future `zed workspace1 workspace2` and `zed workspace2 workspace1` calls are using the same workspace.
        // The actual workspace order is stored in the `LocalPathsOrder` struct.
        paths.sort();
        Self(Arc::new(paths))
    }

    pub fn paths(&self) -> &Arc<Vec<PathBuf>> {
        &self.0
    }
}

impl StaticColumnCount for LocalPaths {}
impl Bind for &LocalPaths {
    fn bind(&self, statement: &Statement, start_index: i32) -> Result<i32> {
        statement.bind(&bincode::serialize(&self.0)?, start_index)
    }
}

impl Column for LocalPaths {
    fn column(statement: &mut Statement, start_index: i32) -> Result<(Self, i32)> {
        let path_blob = statement.column_blob(start_index)?;
        let paths: Arc<Vec<PathBuf>> = if path_blob.is_empty() {
            Default::default()
        } else {
            bincode::deserialize(path_blob).context("Bincode deserialization of paths failed")?
        };

        Ok((Self(paths), start_index + 1))
    }
}

#[derive(Debug, PartialEq, Clone)]
pub struct LocalPathsOrder(Vec<usize>);

impl LocalPathsOrder {
    pub fn new(order: impl IntoIterator<Item = usize>) -> Self {
        Self(order.into_iter().collect())
    }

    pub fn order(&self) -> &[usize] {
        self.0.as_slice()
    }

    pub fn default_for_paths(paths: &LocalPaths) -> Self {
        Self::new(0..paths.0.len())
    }
}

impl StaticColumnCount for LocalPathsOrder {}
impl Bind for &LocalPathsOrder {
    fn bind(&self, statement: &Statement, start_index: i32) -> Result<i32> {
        statement.bind(&bincode::serialize(&self.0)?, start_index)
    }
}

impl Column for LocalPathsOrder {
    fn column(statement: &mut Statement, start_index: i32) -> Result<(Self, i32)> {
        let order_blob = statement.column_blob(start_index)?;
        let order = if order_blob.is_empty() {
            Vec::new()
        } else {
            bincode::deserialize(order_blob).context("deserializing workspace root order")?
        };

        Ok((Self(order), start_index + 1))
    }
}

#[derive(Debug, PartialEq, Clone)]
pub enum SerializedWorkspaceLocation {
    Local(LocalPaths, LocalPathsOrder),
    Ssh(SerializedSshProject),
}

impl SerializedWorkspaceLocation {
    /// Create a new `SerializedWorkspaceLocation` from a list of local paths.
    ///
    /// The paths will be sorted and the order will be stored in the `LocalPathsOrder` struct.
    ///
    /// # Examples
    ///
    /// ```
    /// use std::path::Path;
    /// use zed_workspace::SerializedWorkspaceLocation;
    ///
    /// let location = SerializedWorkspaceLocation::from_local_paths(vec![
    ///     Path::new("path/to/workspace1"),
    ///     Path::new("path/to/workspace2"),
    /// ]);
    /// assert_eq!(location, SerializedWorkspaceLocation::Local(
    ///    LocalPaths::new(vec![
    ///         Path::new("path/to/workspace1"),
    ///         Path::new("path/to/workspace2"),
    ///    ]),
    ///   LocalPathsOrder::new(vec![0, 1]),
    /// ));
    /// ```
    ///
    /// ```
    /// use std::path::Path;
    /// use zed_workspace::SerializedWorkspaceLocation;
    ///
    /// let location = SerializedWorkspaceLocation::from_local_paths(vec![
    ///     Path::new("path/to/workspace2"),
    ///     Path::new("path/to/workspace1"),
    /// ]);
    ///
    /// assert_eq!(location, SerializedWorkspaceLocation::Local(
    ///    LocalPaths::new(vec![
    ///         Path::new("path/to/workspace1"),
    ///         Path::new("path/to/workspace2"),
    ///   ]),
    ///  LocalPathsOrder::new(vec![1, 0]),
    /// ));
    /// ```
    pub fn from_local_paths<P: AsRef<Path>>(paths: impl IntoIterator<Item = P>) -> Self {
        let mut indexed_paths: Vec<_> = paths
            .into_iter()
            .map(|p| p.as_ref().to_path_buf())
            .enumerate()
            .collect();

        indexed_paths.sort_by(|(_, a), (_, b)| a.cmp(b));

        let sorted_paths: Vec<_> = indexed_paths.iter().map(|(_, path)| path.clone()).collect();
        let order: Vec<_> = indexed_paths.iter().map(|(index, _)| *index).collect();

        Self::Local(LocalPaths::new(sorted_paths), LocalPathsOrder::new(order))
    }
}

#[derive(Debug, PartialEq, Clone)]
pub(crate) struct SerializedWorkspace {
    pub(crate) id: WorkspaceId,
    pub(crate) location: SerializedWorkspaceLocation,
    pub(crate) center_group: SerializedPaneGroup,
    pub(crate) window_bounds: Option<SerializedWindowBounds>,
    pub(crate) centered_layout: bool,
    pub(crate) display: Option<Uuid>,
    pub(crate) docks: DockStructure,
    pub(crate) session_id: Option<String>,
    /// The key of this hashmap is an absolute worktree path that owns the breakpoint
    pub(crate) breakpoints: HashMap<Arc<Path>, Vec<SerializedBreakpoint>>,
    pub(crate) window_id: Option<u64>,
}

#[derive(Debug, PartialEq, Clone, Default)]
pub struct DockStructure {
    pub(crate) left: DockData,
    pub(crate) right: DockData,
    pub(crate) bottom: DockData,
}

impl Column for DockStructure {
    fn column(statement: &mut Statement, start_index: i32) -> Result<(Self, i32)> {
        let (left, next_index) = DockData::column(statement, start_index)?;
        let (right, next_index) = DockData::column(statement, next_index)?;
        let (bottom, next_index) = DockData::column(statement, next_index)?;
        Ok((
            DockStructure {
                left,
                right,
                bottom,
            },
            next_index,
        ))
    }
}

impl Bind for DockStructure {
    fn bind(&self, statement: &Statement, start_index: i32) -> Result<i32> {
        let next_index = statement.bind(&self.left, start_index)?;
        let next_index = statement.bind(&self.right, next_index)?;
        statement.bind(&self.bottom, next_index)
    }
}

#[derive(Debug, PartialEq, Clone, Default)]
pub struct DockData {
    pub(crate) visible: bool,
    pub(crate) active_panel: Option<String>,
    pub(crate) zoom: bool,
}

impl Column for DockData {
    fn column(statement: &mut Statement, start_index: i32) -> Result<(Self, i32)> {
        let (visible, next_index) = Option::<bool>::column(statement, start_index)?;
        let (active_panel, next_index) = Option::<String>::column(statement, next_index)?;
        let (zoom, next_index) = Option::<bool>::column(statement, next_index)?;
        Ok((
            DockData {
                visible: visible.unwrap_or(false),
                active_panel,
                zoom: zoom.unwrap_or(false),
            },
            next_index,
        ))
    }
}

impl Bind for DockData {
    fn bind(&self, statement: &Statement, start_index: i32) -> Result<i32> {
        let next_index = statement.bind(&self.visible, start_index)?;
        let next_index = statement.bind(&self.active_panel, next_index)?;
        statement.bind(&self.zoom, next_index)
    }
}

#[derive(Debug, PartialEq, Clone)]
pub(crate) enum SerializedPaneGroup {
    Group {
        axis: SerializedAxis,
        flexes: Option<Vec<f32>>,
        children: Vec<SerializedPaneGroup>,
    },
    Pane(SerializedPane),
}

#[cfg(test)]
impl Default for SerializedPaneGroup {
    fn default() -> Self {
        Self::Pane(SerializedPane {
            children: vec![SerializedItem::default()],
            active: false,
            pinned_count: 0,
        })
    }
}

impl SerializedPaneGroup {
    #[async_recursion(?Send)]
    pub(crate) async fn deserialize(
        self,
        project: &Model<Project>,
        workspace_id: WorkspaceId,
        workspace: WeakView<Workspace>,
        cx: &mut AsyncWindowContext,
    ) -> Option<(Member, Option<View<Pane>>, Vec<Option<Box<dyn ItemHandle>>>)> {
        match self {
            SerializedPaneGroup::Group {
                axis,
                children,
                flexes,
            } => {
                let mut current_active_pane = None;
                let mut members = Vec::new();
                let mut items = Vec::new();
                for child in children {
                    if let Some((new_member, active_pane, new_items)) = child
                        .deserialize(project, workspace_id, workspace.clone(), cx)
                        .await
                    {
                        members.push(new_member);
                        items.extend(new_items);
                        current_active_pane = current_active_pane.or(active_pane);
                    }
                }

                if members.is_empty() {
                    return None;
                }

                if members.len() == 1 {
                    return Some((members.remove(0), current_active_pane, items));
                }

                Some((
                    Member::Axis(PaneAxis::load(axis.0, members, flexes)),
                    current_active_pane,
                    items,
                ))
            }
            SerializedPaneGroup::Pane(serialized_pane) => {
                let pane = workspace
                    .update(cx, |workspace, cx| workspace.add_pane(cx).downgrade())
                    .log_err()?;
                let active = serialized_pane.active;
                let new_items = serialized_pane
                    .deserialize_to(project, &pane, workspace_id, workspace.clone(), cx)
                    .await
                    .log_err()?;

                if pane.update(cx, |pane, _| pane.items_len() != 0).log_err()? {
                    let pane = pane.upgrade()?;
                    Some((
                        Member::Pane(pane.clone()),
                        active.then_some(pane),
                        new_items,
                    ))
                } else {
                    let pane = pane.upgrade()?;
                    workspace
                        .update(cx, |workspace, cx| {
                            workspace.force_remove_pane(&pane, &None, cx)
                        })
                        .log_err()?;
                    None
                }
            }
        }
    }
}

#[derive(Debug, PartialEq, Eq, Default, Clone)]
pub struct SerializedPane {
    pub(crate) active: bool,
    pub(crate) children: Vec<SerializedItem>,
    pub(crate) pinned_count: usize,
}

impl SerializedPane {
    pub fn new(children: Vec<SerializedItem>, active: bool, pinned_count: usize) -> Self {
        SerializedPane {
            children,
            active,
            pinned_count,
        }
    }

    pub async fn deserialize_to(
        &self,
        project: &Model<Project>,
        pane: &WeakView<Pane>,
        workspace_id: WorkspaceId,
        workspace: WeakView<Workspace>,
        cx: &mut AsyncWindowContext,
    ) -> Result<Vec<Option<Box<dyn ItemHandle>>>> {
        let mut item_tasks = Vec::new();
        let mut active_item_index = None;
        let mut preview_item_index = None;
        for (index, item) in self.children.iter().enumerate() {
            let project = project.clone();
            item_tasks.push(pane.update(cx, |_, cx| {
                SerializableItemRegistry::deserialize(
                    &item.kind,
                    project,
                    workspace.clone(),
                    workspace_id,
                    item.item_id,
                    cx,
                )
            })?);
            if item.active {
                active_item_index = Some(index);
            }
            if item.preview {
                preview_item_index = Some(index);
            }
        }

        let mut items = Vec::new();
        for item_handle in futures::future::join_all(item_tasks).await {
            let item_handle = item_handle.log_err();
            items.push(item_handle.clone());

            if let Some(item_handle) = item_handle {
                pane.update(cx, |pane, cx| {
                    pane.add_item(item_handle.clone(), true, true, None, cx);
                })?;
            }
        }

        if let Some(active_item_index) = active_item_index {
            pane.update(cx, |pane, cx| {
                pane.activate_item(active_item_index, false, false, cx);
            })?;
        }

        if let Some(preview_item_index) = preview_item_index {
            pane.update(cx, |pane, cx| {
                if let Some(item) = pane.item_for_index(preview_item_index) {
                    pane.set_preview_item_id(Some(item.item_id()), cx);
                }
            })?;
        }
        pane.update(cx, |pane, _| {
            pane.set_pinned_count(self.pinned_count);
        })?;

        anyhow::Ok(items)
    }
}

pub type GroupId = i64;
pub type PaneId = i64;
pub type ItemId = u64;

#[derive(Debug, PartialEq, Eq, Clone)]
pub struct SerializedItem {
    pub kind: Arc<str>,
    pub item_id: ItemId,
    pub active: bool,
    pub preview: bool,
}

impl SerializedItem {
    pub fn new(kind: impl AsRef<str>, item_id: ItemId, active: bool, preview: bool) -> Self {
        Self {
            kind: Arc::from(kind.as_ref()),
            item_id,
            active,
            preview,
        }
    }
}

#[cfg(test)]
impl Default for SerializedItem {
    fn default() -> Self {
        SerializedItem {
            kind: Arc::from("Terminal"),
            item_id: 100000,
            active: false,
            preview: false,
        }
    }
}

impl StaticColumnCount for SerializedItem {
    fn column_count() -> usize {
        4
    }
}
impl Bind for &SerializedItem {
    fn bind(&self, statement: &Statement, start_index: i32) -> Result<i32> {
        let next_index = statement.bind(&self.kind, start_index)?;
        let next_index = statement.bind(&self.item_id, next_index)?;
        let next_index = statement.bind(&self.active, next_index)?;
        statement.bind(&self.preview, next_index)
    }
}

impl Column for SerializedItem {
    fn column(statement: &mut Statement, start_index: i32) -> Result<(Self, i32)> {
        let (kind, next_index) = Arc::<str>::column(statement, start_index)?;
        let (item_id, next_index) = ItemId::column(statement, next_index)?;
        let (active, next_index) = bool::column(statement, next_index)?;
        let (preview, next_index) = bool::column(statement, next_index)?;
        Ok((
            SerializedItem {
                kind,
                item_id,
                active,
                preview,
            },
            next_index,
        ))
    }
}

#[cfg(test)]
mod tests {
    use super::*;

    #[test]
    fn test_serialize_local_paths() {
        let paths = vec!["b", "a", "c"];
        let serialized = SerializedWorkspaceLocation::from_local_paths(paths);

        assert_eq!(
            serialized,
            SerializedWorkspaceLocation::Local(
                LocalPaths::new(vec!["a", "b", "c"]),
                LocalPathsOrder::new(vec![1, 0, 2])
            )
        );
    }
}<|MERGE_RESOLUTION|>--- conflicted
+++ resolved
@@ -4,11 +4,7 @@
 };
 use anyhow::{Context, Result};
 use async_recursion::async_recursion;
-<<<<<<< HEAD
-use client::DevServerProjectId;
 use collections::HashMap;
-=======
->>>>>>> d7a27760
 use db::sqlez::{
     bindable::{Bind, Column, StaticColumnCount},
     statement::Statement,
