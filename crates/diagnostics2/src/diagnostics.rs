--- conflicted
+++ resolved
@@ -91,13 +91,7 @@
 impl EventEmitter<EditorEvent> for ProjectDiagnosticsEditor {}
 
 impl Render for ProjectDiagnosticsEditor {
-<<<<<<< HEAD
-    type Output = Focusable<Div>;
-
-    fn render(&mut self, cx: &mut ViewContext<Self>) -> Self::Output {
-=======
     fn render(&mut self, cx: &mut ViewContext<Self>) -> impl Element {
->>>>>>> 81b03d37
         let child = if self.path_states.is_empty() {
             div()
                 .bg(cx.theme().colors().editor_background)
