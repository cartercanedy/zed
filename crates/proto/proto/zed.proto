syntax = "proto3";
package zed.messages;

// Looking for a number? Search "// current max"

message PeerId {
    uint32 owner_id = 1;
    uint32 id = 2;
}

message Envelope {
    uint32 id = 1;
    optional uint32 responding_to = 2;
    optional PeerId original_sender_id = 3;
    optional uint32 ack_id = 266;

    oneof payload {
        Hello hello = 4;
        Ack ack = 5;
        Error error = 6;
        Ping ping = 7;
        Test test = 8;
        EndStream end_stream = 165;

        CreateRoom create_room = 9;
        CreateRoomResponse create_room_response = 10;
        JoinRoom join_room = 11;
        JoinRoomResponse join_room_response = 12;
        RejoinRoom rejoin_room = 13;
        RejoinRoomResponse rejoin_room_response = 14;
        LeaveRoom leave_room = 15;
        Call call = 16;
        IncomingCall incoming_call = 17;
        CallCanceled call_canceled = 18;
        CancelCall cancel_call = 19;
        DeclineCall decline_call = 20;
        UpdateParticipantLocation update_participant_location = 21;
        RoomUpdated room_updated = 22;

        ShareProject share_project = 23;
        ShareProjectResponse share_project_response = 24;
        UnshareProject unshare_project = 25;
        JoinProject join_project = 26;
        JoinProjectResponse join_project_response = 27;
        LeaveProject leave_project = 28;
        AddProjectCollaborator add_project_collaborator = 29;
        UpdateProjectCollaborator update_project_collaborator = 30;
        RemoveProjectCollaborator remove_project_collaborator = 31;

        GetDefinition get_definition = 32;
        GetDefinitionResponse get_definition_response = 33;
        GetDeclaration get_declaration = 237;
        GetDeclarationResponse get_declaration_response = 238;
        GetTypeDefinition get_type_definition = 34;
        GetTypeDefinitionResponse get_type_definition_response = 35;

        GetReferences get_references = 36;
        GetReferencesResponse get_references_response = 37;
        GetDocumentHighlights get_document_highlights = 38;
        GetDocumentHighlightsResponse get_document_highlights_response = 39;
        GetProjectSymbols get_project_symbols = 40;
        GetProjectSymbolsResponse get_project_symbols_response = 41;
        OpenBufferForSymbol open_buffer_for_symbol = 42;
        OpenBufferForSymbolResponse open_buffer_for_symbol_response = 43;

        UpdateProject update_project = 44;
        UpdateWorktree update_worktree = 45;

        CreateProjectEntry create_project_entry = 46;
        RenameProjectEntry rename_project_entry = 47;
        CopyProjectEntry copy_project_entry = 48;
        DeleteProjectEntry delete_project_entry = 49;
        ProjectEntryResponse project_entry_response = 50;
        ExpandProjectEntry expand_project_entry = 51;
        ExpandProjectEntryResponse expand_project_entry_response = 52;

        UpdateDiagnosticSummary update_diagnostic_summary = 53;
        StartLanguageServer start_language_server = 54;
        UpdateLanguageServer update_language_server = 55;

        OpenBufferById open_buffer_by_id = 56;
        OpenBufferByPath open_buffer_by_path = 57;
        OpenBufferResponse open_buffer_response = 58;
        CreateBufferForPeer create_buffer_for_peer = 59;
        UpdateBuffer update_buffer = 60;
        UpdateBufferFile update_buffer_file = 61;
        SaveBuffer save_buffer = 62;
        BufferSaved buffer_saved = 63;
        BufferReloaded buffer_reloaded = 64;
        ReloadBuffers reload_buffers = 65;
        ReloadBuffersResponse reload_buffers_response = 66;
        SynchronizeBuffers synchronize_buffers = 67;
        SynchronizeBuffersResponse synchronize_buffers_response = 68;
        FormatBuffers format_buffers = 69;
        FormatBuffersResponse format_buffers_response = 70;
        GetCompletions get_completions = 71;
        GetCompletionsResponse get_completions_response = 72;
        ResolveCompletionDocumentation resolve_completion_documentation = 73;
        ResolveCompletionDocumentationResponse resolve_completion_documentation_response = 74;
        ApplyCompletionAdditionalEdits apply_completion_additional_edits = 75;
        ApplyCompletionAdditionalEditsResponse apply_completion_additional_edits_response = 76;
        GetCodeActions get_code_actions = 77;
        GetCodeActionsResponse get_code_actions_response = 78;
        GetHover get_hover = 79;
        GetHoverResponse get_hover_response = 80;
        ApplyCodeAction apply_code_action = 81;
        ApplyCodeActionResponse apply_code_action_response = 82;
        PrepareRename prepare_rename = 83;
        PrepareRenameResponse prepare_rename_response = 84;
        PerformRename perform_rename = 85;
        PerformRenameResponse perform_rename_response = 86;

        UpdateContacts update_contacts = 89;
        UpdateInviteInfo update_invite_info = 90;
        ShowContacts show_contacts = 91;

        GetUsers get_users = 92;
        FuzzySearchUsers fuzzy_search_users = 93;
        UsersResponse users_response = 94;
        RequestContact request_contact = 95;
        RespondToContactRequest respond_to_contact_request = 96;
        RemoveContact remove_contact = 97;

        Follow follow = 98;
        FollowResponse follow_response = 99;
        UpdateFollowers update_followers = 100;
        Unfollow unfollow = 101;
        GetPrivateUserInfo get_private_user_info = 102;
        GetPrivateUserInfoResponse get_private_user_info_response = 103;
        UpdateUserPlan update_user_plan = 234;
        UpdateDiffBase update_diff_base = 104;
        AcceptTermsOfService accept_terms_of_service = 239;
        AcceptTermsOfServiceResponse accept_terms_of_service_response = 240;

        OnTypeFormatting on_type_formatting = 105;
        OnTypeFormattingResponse on_type_formatting_response = 106;

        UpdateWorktreeSettings update_worktree_settings = 107;

        InlayHints inlay_hints = 108;
        InlayHintsResponse inlay_hints_response = 109;
        ResolveInlayHint resolve_inlay_hint = 110;
        ResolveInlayHintResponse resolve_inlay_hint_response = 111;
        RefreshInlayHints refresh_inlay_hints = 112;

        CreateChannel create_channel = 113;
        CreateChannelResponse create_channel_response = 114;
        InviteChannelMember invite_channel_member = 115;
        RemoveChannelMember remove_channel_member = 116;
        RespondToChannelInvite respond_to_channel_invite = 117;
        UpdateChannels update_channels = 118;
        JoinChannel join_channel = 119;
        DeleteChannel delete_channel = 120;
        GetChannelMembers get_channel_members = 121;
        GetChannelMembersResponse get_channel_members_response = 122;
        SetChannelMemberRole set_channel_member_role = 123;
        RenameChannel rename_channel = 124;
        RenameChannelResponse rename_channel_response = 125;
        SubscribeToChannels subscribe_to_channels = 207;

        JoinChannelBuffer join_channel_buffer = 126;
        JoinChannelBufferResponse join_channel_buffer_response = 127;
        UpdateChannelBuffer update_channel_buffer = 128;
        LeaveChannelBuffer leave_channel_buffer = 129;
        UpdateChannelBufferCollaborators update_channel_buffer_collaborators = 130;
        RejoinChannelBuffers rejoin_channel_buffers = 131;
        RejoinChannelBuffersResponse rejoin_channel_buffers_response = 132;
        AckBufferOperation ack_buffer_operation = 133;

        JoinChannelChat join_channel_chat = 134;
        JoinChannelChatResponse join_channel_chat_response = 135;
        LeaveChannelChat leave_channel_chat = 136;
        SendChannelMessage send_channel_message = 137;
        SendChannelMessageResponse send_channel_message_response = 138;
        ChannelMessageSent channel_message_sent = 139;
        GetChannelMessages get_channel_messages = 140;
        GetChannelMessagesResponse get_channel_messages_response = 141;
        RemoveChannelMessage remove_channel_message = 142;
        AckChannelMessage ack_channel_message = 143;
        GetChannelMessagesById get_channel_messages_by_id = 144;

        MoveChannel move_channel = 147;
        SetChannelVisibility set_channel_visibility = 148;

        AddNotification add_notification = 149;
        GetNotifications get_notifications = 150;
        GetNotificationsResponse get_notifications_response = 151;
        DeleteNotification delete_notification = 152;
        MarkNotificationRead mark_notification_read = 153;
        LspExtExpandMacro lsp_ext_expand_macro = 154;
        LspExtExpandMacroResponse lsp_ext_expand_macro_response = 155;
        SetRoomParticipantRole set_room_participant_role = 156;

        UpdateUserChannels update_user_channels = 157;

        GetImplementation get_implementation = 162;
        GetImplementationResponse get_implementation_response = 163;

        CountLanguageModelTokens count_language_model_tokens = 230;
        CountLanguageModelTokensResponse count_language_model_tokens_response = 231;
        GetCachedEmbeddings get_cached_embeddings = 189;
        GetCachedEmbeddingsResponse get_cached_embeddings_response = 190;
        ComputeEmbeddings compute_embeddings = 191;
        ComputeEmbeddingsResponse compute_embeddings_response = 192;

        UpdateChannelMessage update_channel_message = 170;
        ChannelMessageUpdate channel_message_update = 171;

        BlameBuffer blame_buffer = 172;
        BlameBufferResponse blame_buffer_response = 173;

        UpdateNotification update_notification = 174;

        MultiLspQuery multi_lsp_query = 175;
        MultiLspQueryResponse multi_lsp_query_response = 176;
        RestartLanguageServers restart_language_servers = 208;

        RejoinRemoteProjects rejoin_remote_projects = 186;
        RejoinRemoteProjectsResponse rejoin_remote_projects_response = 187;

        OpenNewBuffer open_new_buffer = 196;

        GetSupermavenApiKey get_supermaven_api_key = 198;
        GetSupermavenApiKeyResponse get_supermaven_api_key_response = 199;

        TaskContextForLocation task_context_for_location = 203;
        TaskContext task_context = 204;

        LinkedEditingRange linked_editing_range = 209;
        LinkedEditingRangeResponse linked_editing_range_response = 210;

        AdvertiseContexts advertise_contexts = 211;
        OpenContext open_context = 212;
        OpenContextResponse open_context_response = 213;
        CreateContext create_context = 232;
        CreateContextResponse create_context_response = 233;
        UpdateContext update_context = 214;
        SynchronizeContexts synchronize_contexts = 215;
        SynchronizeContextsResponse synchronize_contexts_response = 216;

        GetSignatureHelp get_signature_help = 217;
        GetSignatureHelpResponse get_signature_help_response = 218;

        ListRemoteDirectory list_remote_directory = 219;
        ListRemoteDirectoryResponse list_remote_directory_response = 220;
        AddWorktree add_worktree = 222;
        AddWorktreeResponse add_worktree_response = 223;

        GetLlmToken get_llm_token = 235;
        GetLlmTokenResponse get_llm_token_response = 236;
        RefreshLlmToken refresh_llm_token = 259;

        LspExtSwitchSourceHeader lsp_ext_switch_source_header = 241;
        LspExtSwitchSourceHeaderResponse lsp_ext_switch_source_header_response = 242;

        FindSearchCandidates find_search_candidates = 243;
        FindSearchCandidatesResponse find_search_candidates_response = 244;

        CloseBuffer close_buffer = 245;

        ShutdownRemoteServer shutdown_remote_server = 257;

        RemoveWorktree remove_worktree = 258;

        LanguageServerLog language_server_log = 260;

        Toast toast = 261;
        HideToast hide_toast = 262;

        OpenServerSettings open_server_settings = 263;

        GetPermalinkToLine get_permalink_to_line = 264;
        GetPermalinkToLineResponse get_permalink_to_line_response = 265;

        FlushBufferedMessages flush_buffered_messages = 267;

        LanguageServerPromptRequest language_server_prompt_request = 268;
        LanguageServerPromptResponse language_server_prompt_response = 269;

        GitBranches git_branches = 270;
        GitBranchesResponse git_branches_response = 271;

        UpdateGitBranch update_git_branch = 272;

        ListToolchains list_toolchains = 273;
        ListToolchainsResponse list_toolchains_response = 274;
        ActivateToolchain activate_toolchain = 275;
        ActiveToolchain active_toolchain = 276;
        ActiveToolchainResponse active_toolchain_response = 277;

        GetPathMetadata get_path_metadata = 278;
        GetPathMetadataResponse get_path_metadata_response = 279;

        GetPanicFiles get_panic_files = 280;
        GetPanicFilesResponse get_panic_files_response = 281;

        CancelLanguageServerWork cancel_language_server_work = 282;

<<<<<<< HEAD
        SynchronizeBreakpoints Synchronize_breakpoints = 283; // current max
=======
        LspExtOpenDocs lsp_ext_open_docs = 283;
        LspExtOpenDocsResponse lsp_ext_open_docs_response = 284;

        SyncExtensions sync_extensions = 285;
        SyncExtensionsResponse sync_extensions_response = 286;
        InstallExtension install_extension = 287; // current max
>>>>>>> b83f104f
    }

    reserved 87 to 88;
    reserved 158 to 161;
    reserved 164;
    reserved 166 to 169;
    reserved 177 to 185;
    reserved 188;
    reserved 193 to 195;
    reserved 197;
    reserved 200 to 202;
    reserved 205 to 206;
    reserved 221;
    reserved 224 to 229;
    reserved 246;
    reserved 247 to 254;
    reserved 255 to 256;
}

// Messages

message Hello {
    PeerId peer_id = 1;
}

message Ping {}

message Ack {}

message Error {
    string message = 1;
    ErrorCode code = 2;
    repeated string tags = 3;
}

enum ErrorCode {
    Internal = 0;
    NoSuchChannel = 1;
    Disconnected = 2;
    SignedOut = 3;
    UpgradeRequired = 4;
    Forbidden = 5;
    NeedsCla = 7;
    NotARootChannel = 8;
    BadPublicNesting = 9;
    CircularNesting = 10;
    WrongMoveTarget = 11;
    UnsharedItem = 12;
    NoSuchProject = 13;
    DevServerProjectPathDoesNotExist = 16;
    RemoteUpgradeRequired = 17;
    RateLimitExceeded = 18;
    reserved 6;
    reserved 14 to 15;
}

message EndStream {}

message Test {
    uint64 id = 1;
}

message CreateRoom {}

message CreateRoomResponse {
    Room room = 1;
    optional LiveKitConnectionInfo live_kit_connection_info = 2;
}

message JoinRoom {
    uint64 id = 1;
}

message JoinRoomResponse {
    Room room = 1;
    optional uint64 channel_id = 2;
    optional LiveKitConnectionInfo live_kit_connection_info = 3;
}

message RejoinRoom {
    uint64 id = 1;
    repeated UpdateProject reshared_projects = 2;
    repeated RejoinProject rejoined_projects = 3;
}
message RejoinRemoteProjects {
    repeated RejoinProject rejoined_projects = 1;
}

message RejoinRemoteProjectsResponse {
    repeated RejoinedProject rejoined_projects = 1;
}

message RejoinProject {
    uint64 id = 1;
    repeated RejoinWorktree worktrees = 2;
}

message RejoinWorktree {
    uint64 id = 1;
    uint64 scan_id = 2;
}

message RejoinRoomResponse {
    Room room = 1;
    repeated ResharedProject reshared_projects = 2;
    repeated RejoinedProject rejoined_projects = 3;
}

message ResharedProject {
    uint64 id = 1;
    repeated Collaborator collaborators = 2;
}

message RejoinedProject {
    uint64 id = 1;
    repeated WorktreeMetadata worktrees = 2;
    repeated Collaborator collaborators = 3;
    repeated LanguageServer language_servers = 4;
    repeated SynchronizeBreakpoints breakpoints = 5;
}

message LeaveRoom {}

message Room {
    uint64 id = 1;
    repeated Participant participants = 2;
    repeated PendingParticipant pending_participants = 3;
    repeated Follower followers = 4;
    string live_kit_room = 5;
}

message Participant {
    uint64 user_id = 1;
    PeerId peer_id = 2;
    repeated ParticipantProject projects = 3;
    ParticipantLocation location = 4;
    uint32 participant_index = 5;
    ChannelRole role = 6;
    reserved 7;
}

message PendingParticipant {
    uint64 user_id = 1;
    uint64 calling_user_id = 2;
    optional uint64 initial_project_id = 3;
}

message ParticipantProject {
    uint64 id = 1;
    repeated string worktree_root_names = 2;
}

message Follower {
    PeerId leader_id = 1;
    PeerId follower_id = 2;
    uint64 project_id = 3;
}

message ParticipantLocation {
    oneof variant {
        SharedProject shared_project = 1;
        UnsharedProject unshared_project = 2;
        External external = 3;
    }

    message SharedProject {
        uint64 id = 1;
    }

    message UnsharedProject {}

    message External {}
}

message Call {
    uint64 room_id = 1;
    uint64 called_user_id = 2;
    optional uint64 initial_project_id = 3;
}

message IncomingCall {
    uint64 room_id = 1;
    uint64 calling_user_id = 2;
    repeated uint64 participant_user_ids = 3;
    optional ParticipantProject initial_project = 4;
}

message CallCanceled {
    uint64 room_id = 1;
}

message CancelCall {
    uint64 room_id = 1;
    uint64 called_user_id = 2;
}

message DeclineCall {
    uint64 room_id = 1;
}

message UpdateParticipantLocation {
    uint64 room_id = 1;
    ParticipantLocation location = 2;
}

message RoomUpdated {
    Room room = 1;
}

message LiveKitConnectionInfo {
    string server_url = 1;
    string token = 2;
    bool can_publish = 3;
}

message ShareProject {
    uint64 room_id = 1;
    repeated WorktreeMetadata worktrees = 2;
    reserved 3;
    bool is_ssh_project = 4;
}

message ShareProjectResponse {
    uint64 project_id = 1;
}

message UnshareProject {
    uint64 project_id = 1;
}

message UpdateProject {
    uint64 project_id = 1;
    repeated WorktreeMetadata worktrees = 2;
}

message JoinProject {
    uint64 project_id = 1;
}

message ListRemoteDirectory {
    uint64 dev_server_id = 1;
    string path = 2;
}

message ListRemoteDirectoryResponse {
    repeated string entries = 1;
}

message JoinProjectResponse {
    uint64 project_id = 5;
    uint32 replica_id = 1;
    repeated WorktreeMetadata worktrees = 2;
    repeated Collaborator collaborators = 3;
    repeated LanguageServer language_servers = 4;
    ChannelRole role = 6;
    reserved 7;
    repeated SynchronizeBreakpoints breakpoints = 8;
}

message LeaveProject {
    uint64 project_id = 1;
}

message UpdateWorktree {
    uint64 project_id = 1;
    uint64 worktree_id = 2;
    string root_name = 3;
    repeated Entry updated_entries = 4;
    repeated uint64 removed_entries = 5;
    repeated RepositoryEntry updated_repositories = 6;
    repeated uint64 removed_repositories = 7;
    uint64 scan_id = 8;
    bool is_last_update = 9;
    string abs_path = 10;
}

message UpdateWorktreeSettings {
    uint64 project_id = 1;
    uint64 worktree_id = 2;
    string path = 3;
    optional string content = 4;
    optional LocalSettingsKind kind = 5;
}

enum LocalSettingsKind {
    Settings = 0;
    Tasks = 1;
    Editorconfig = 2;
}

message CreateProjectEntry {
    uint64 project_id = 1;
    uint64 worktree_id = 2;
    string path = 3;
    bool is_directory = 4;
}

message RenameProjectEntry {
    uint64 project_id = 1;
    uint64 entry_id = 2;
    string new_path = 3;
}

message CopyProjectEntry {
    uint64 project_id = 1;
    uint64 entry_id = 2;
    string new_path = 3;
    optional string relative_worktree_source_path = 4;
}

message DeleteProjectEntry {
    uint64 project_id = 1;
    uint64 entry_id = 2;
    bool use_trash = 3;
}

message ExpandProjectEntry {
    uint64 project_id = 1;
    uint64 entry_id = 2;
}

message ExpandProjectEntryResponse {
    uint64 worktree_scan_id = 1;
}

message ProjectEntryResponse {
    optional Entry entry = 1;
    uint64 worktree_scan_id = 2;
}

message AddProjectCollaborator {
    uint64 project_id = 1;
    Collaborator collaborator = 2;
}

message UpdateProjectCollaborator {
    uint64 project_id = 1;
    PeerId old_peer_id = 2;
    PeerId new_peer_id = 3;
}

message RemoveProjectCollaborator {
    uint64 project_id = 1;
    PeerId peer_id = 2;
}

message UpdateChannelBufferCollaborators {
    uint64 channel_id = 1;
    repeated Collaborator collaborators = 2;
}

message GetDefinition {
     uint64 project_id = 1;
     uint64 buffer_id = 2;
     Anchor position = 3;
     repeated VectorClockEntry version = 4;
}

message GetDefinitionResponse {
    repeated LocationLink links = 1;
}

message GetDeclaration {
     uint64 project_id = 1;
     uint64 buffer_id = 2;
     Anchor position = 3;
     repeated VectorClockEntry version = 4;
}

message GetDeclarationResponse {
    repeated LocationLink links = 1;
}

message GetTypeDefinition {
     uint64 project_id = 1;
     uint64 buffer_id = 2;
     Anchor position = 3;
     repeated VectorClockEntry version = 4;
 }

message GetTypeDefinitionResponse {
    repeated LocationLink links = 1;
}
message GetImplementation {
     uint64 project_id = 1;
     uint64 buffer_id = 2;
     Anchor position = 3;
     repeated VectorClockEntry version = 4;
 }

message GetImplementationResponse {
    repeated LocationLink links = 1;
}

message GetReferences {
     uint64 project_id = 1;
     uint64 buffer_id = 2;
     Anchor position = 3;
     repeated VectorClockEntry version = 4;
 }

message GetReferencesResponse {
    repeated Location locations = 1;
}

message GetDocumentHighlights {
     uint64 project_id = 1;
     uint64 buffer_id = 2;
     Anchor position = 3;
     repeated VectorClockEntry version = 4;
 }

message GetDocumentHighlightsResponse {
    repeated DocumentHighlight highlights = 1;
}

message Location {
    uint64 buffer_id = 1;
    Anchor start = 2;
    Anchor end = 3;
}

message LocationLink {
    optional Location origin = 1;
    Location target = 2;
}

message DocumentHighlight {
    Kind kind = 1;
    Anchor start = 2;
    Anchor end = 3;

    enum Kind {
        Text = 0;
        Read = 1;
        Write = 2;
    }
}

message GetProjectSymbols {
    uint64 project_id = 1;
    string query = 2;
}

message GetProjectSymbolsResponse {
    repeated Symbol symbols = 4;
}

message Symbol {
    uint64 source_worktree_id = 1;
    uint64 worktree_id = 2;
    string language_server_name = 3;
    string name = 4;
    int32 kind = 5;
    string path = 6;
    // Cannot use generate anchors for unopened files,
    // so we are forced to use point coords instead
    PointUtf16 start = 7;
    PointUtf16 end = 8;
    bytes signature = 9;
}

message OpenBufferForSymbol {
    uint64 project_id = 1;
    Symbol symbol = 2;
}

message OpenBufferForSymbolResponse {
    uint64 buffer_id = 1;
}

message OpenBufferByPath {
    uint64 project_id = 1;
    uint64 worktree_id = 2;
    string path = 3;
}

message OpenBufferById {
    uint64 project_id = 1;
    uint64 id = 2;
}

message OpenNewBuffer {
    uint64 project_id = 1;
}

message OpenBufferResponse {
    uint64 buffer_id = 1;
}

message CreateBufferForPeer {
    uint64 project_id = 1;
    PeerId peer_id = 2;
    oneof variant {
        BufferState state = 3;
        BufferChunk chunk = 4;
    }
}

message UpdateBuffer {
    uint64 project_id = 1;
    uint64 buffer_id = 2;
    repeated Operation operations = 3;
}

message UpdateChannelBuffer {
    uint64 channel_id = 1;
    repeated Operation operations = 2;
}

message UpdateBufferFile {
    uint64 project_id = 1;
    uint64 buffer_id = 2;
    File file = 3;
}

message SaveBuffer {
    uint64 project_id = 1;
    uint64 buffer_id = 2;
    repeated VectorClockEntry version = 3;
    optional ProjectPath new_path = 4;
}

message CloseBuffer {
    uint64 project_id = 1;
    uint64 buffer_id = 2;
}

message ProjectPath {
    uint64 worktree_id = 1;
    string path = 2;
}

message BufferSaved {
    uint64 project_id = 1;
    uint64 buffer_id = 2;
    repeated VectorClockEntry version = 3;
    Timestamp mtime = 4;
    reserved 5;
}

message BufferReloaded {
    uint64 project_id = 1;
    uint64 buffer_id = 2;
    repeated VectorClockEntry version = 3;
    Timestamp mtime = 4;
    reserved 5;
    LineEnding line_ending = 6;
}

message ReloadBuffers {
    uint64 project_id = 1;
    repeated uint64 buffer_ids = 2;
}

message ReloadBuffersResponse {
    ProjectTransaction transaction = 1;
}

message SynchronizeBuffers {
    uint64 project_id = 1;
    repeated BufferVersion buffers = 2;
}

message SynchronizeBuffersResponse {
    repeated BufferVersion buffers = 1;
}

message BufferVersion {
    uint64 id = 1;
    repeated VectorClockEntry version = 2;
}

message ChannelBufferVersion {
    uint64 channel_id = 1;
    repeated VectorClockEntry version = 2;
    uint64 epoch = 3;
}

enum FormatTrigger {
    Save = 0;
    Manual = 1;
}

message FormatBuffers {
    uint64 project_id = 1;
    FormatTrigger trigger = 2;
    repeated uint64 buffer_ids = 3;
}

message FormatBuffersResponse {
    ProjectTransaction transaction = 1;
}

message GetCompletions {
    uint64 project_id = 1;
    uint64 buffer_id = 2;
    Anchor position = 3;
    repeated VectorClockEntry version = 4;
}

message GetCompletionsResponse {
    repeated Completion completions = 1;
    repeated VectorClockEntry version = 2;
}

message ApplyCompletionAdditionalEdits {
    uint64 project_id = 1;
    uint64 buffer_id = 2;
    Completion completion = 3;
}

message ApplyCompletionAdditionalEditsResponse {
    Transaction transaction = 1;
}

message Completion {
    Anchor old_start = 1;
    Anchor old_end = 2;
    string new_text = 3;
    uint64 server_id = 4;
    bytes lsp_completion = 5;
}

message GetCodeActions {
    uint64 project_id = 1;
    uint64 buffer_id = 2;
    Anchor start = 3;
    Anchor end = 4;
    repeated VectorClockEntry version = 5;
}

message GetCodeActionsResponse {
    repeated CodeAction actions = 1;
    repeated VectorClockEntry version = 2;
}

message GetSignatureHelp {
    uint64 project_id = 1;
    uint64 buffer_id = 2;
    Anchor position = 3;
    repeated VectorClockEntry version = 4;
}

message GetSignatureHelpResponse {
    optional SignatureHelp signature_help = 1;
}

message SignatureHelp {
    repeated SignatureInformation signatures = 1;
    optional uint32 active_signature = 2;
    optional uint32 active_parameter = 3;
}

message SignatureInformation {
    string label = 1;
    optional Documentation documentation = 2;
    repeated ParameterInformation parameters = 3;
    optional uint32 active_parameter = 4;
}

message Documentation {
    oneof content {
        string value = 1;
        MarkupContent markup_content = 2;
    }
}

enum MarkupKind {
    PlainText = 0;
    Markdown = 1;
}

message ParameterInformation {
    oneof label {
        string simple = 1;
        LabelOffsets label_offsets = 2;
    }
    optional Documentation documentation = 3;
}

message LabelOffsets {
    uint32 start = 1;
    uint32 end = 2;
}

message GetHover {
    uint64 project_id = 1;
    uint64 buffer_id = 2;
    Anchor position = 3;
    repeated VectorClockEntry version = 5;
}

message GetHoverResponse {
    optional Anchor start = 1;
    optional Anchor end = 2;
    repeated HoverBlock contents = 3;
}

message HoverBlock {
    string text = 1;
    optional string language = 2;
    bool is_markdown = 3;
}

message ApplyCodeAction {
    uint64 project_id = 1;
    uint64 buffer_id = 2;
    CodeAction action = 3;
}

message ApplyCodeActionResponse {
    ProjectTransaction transaction = 1;
}

message PrepareRename {
    uint64 project_id = 1;
    uint64 buffer_id = 2;
    Anchor position = 3;
    repeated VectorClockEntry version = 4;
}

message PrepareRenameResponse {
    bool can_rename = 1;
    Anchor start = 2;
    Anchor end = 3;
    repeated VectorClockEntry version = 4;
}

message PerformRename {
    uint64 project_id = 1;
    uint64 buffer_id = 2;
    Anchor position = 3;
    string new_name = 4;
    repeated VectorClockEntry version = 5;
}

message OnTypeFormatting {
    uint64 project_id = 1;
    uint64 buffer_id = 2;
    Anchor position = 3;
    string trigger = 4;
    repeated VectorClockEntry version = 5;
}

message OnTypeFormattingResponse {
    Transaction transaction = 1;
}


message LinkedEditingRange {
    uint64 project_id = 1;
    uint64 buffer_id = 2;
    Anchor position = 3;
    repeated VectorClockEntry version = 4;
}

message AnchorRange {
    Anchor start = 1;
    Anchor end = 2;
}

message LinkedEditingRangeResponse {
    repeated AnchorRange items = 1;
    repeated VectorClockEntry version = 4;
}

message InlayHints {
    uint64 project_id = 1;
    uint64 buffer_id = 2;
    Anchor start = 3;
    Anchor end = 4;
    repeated VectorClockEntry version = 5;
}

message InlayHintsResponse {
    repeated InlayHint hints = 1;
    repeated VectorClockEntry version = 2;
}

message InlayHint {
    Anchor position = 1;
    InlayHintLabel label = 2;
    optional string kind = 3;
    bool padding_left = 4;
    bool padding_right = 5;
    InlayHintTooltip tooltip = 6;
    ResolveState resolve_state = 7;
}

message InlayHintLabel {
    oneof label {
        string value = 1;
        InlayHintLabelParts label_parts = 2;
    }
}

message InlayHintLabelParts {
    repeated InlayHintLabelPart parts = 1;
}

message InlayHintLabelPart {
    string value = 1;
    InlayHintLabelPartTooltip tooltip = 2;
    optional string location_url = 3;
    PointUtf16 location_range_start = 4;
    PointUtf16 location_range_end = 5;
    optional uint64 language_server_id = 6;
}

message InlayHintTooltip {
    oneof content {
        string value = 1;
        MarkupContent markup_content = 2;
    }
}

message InlayHintLabelPartTooltip {
    oneof content {
        string value = 1;
        MarkupContent markup_content = 2;
    }
}

message ResolveState {
    State state = 1;
    LspResolveState lsp_resolve_state = 2;

    enum State {
        Resolved = 0;
        CanResolve = 1;
        Resolving = 2;
    }

    message LspResolveState {
        optional string value = 1;
        uint64 server_id = 2;
    }
}

// This type is used to resolve more than just
// the documentation, but for backwards-compatibility
// reasons we can't rename the type.
message ResolveCompletionDocumentation {
    uint64 project_id = 1;
    uint64 language_server_id = 2;
    bytes lsp_completion = 3;
    uint64 buffer_id = 4;
}

message ResolveCompletionDocumentationResponse {
    string documentation = 1;
    bool documentation_is_markdown = 2;
    Anchor old_start = 3;
    Anchor old_end = 4;
    string new_text = 5;
    bytes lsp_completion = 6;
}

message ResolveInlayHint {
    uint64 project_id = 1;
    uint64 buffer_id = 2;
    uint64 language_server_id = 3;
    InlayHint hint = 4;
}

message ResolveInlayHintResponse {
    InlayHint hint = 1;
}

message RefreshInlayHints {
    uint64 project_id = 1;
}

message MarkupContent {
    bool is_markdown = 1;
    string value = 2;
}

message PerformRenameResponse {
    ProjectTransaction transaction = 2;
}

message SearchQuery {
    string query = 2;
    bool regex = 3;
    bool whole_word = 4;
    bool case_sensitive = 5;
    string files_to_include = 6;
    string files_to_exclude = 7;
    bool include_ignored = 8;
}

message FindSearchCandidates {
    uint64 project_id = 1;
    SearchQuery query = 2;
    uint64 limit = 3;
}

message FindSearchCandidatesResponse {
    repeated uint64 buffer_ids = 1;
}

message CodeAction {
    uint64 server_id = 1;
    Anchor start = 2;
    Anchor end = 3;
    bytes lsp_action = 4;
}

message ProjectTransaction {
    repeated uint64 buffer_ids = 1;
    repeated Transaction transactions = 2;
}

message Transaction {
    LamportTimestamp id = 1;
    repeated LamportTimestamp edit_ids = 2;
    repeated VectorClockEntry start = 3;
}

message LamportTimestamp {
    uint32 replica_id = 1;
    uint32 value = 2;
}

message LanguageServer {
    uint64 id = 1;
    string name = 2;
    optional uint64 worktree_id = 3;
}

message StartLanguageServer {
    uint64 project_id = 1;
    LanguageServer server = 2;
}

message UpdateDiagnosticSummary {
    uint64 project_id = 1;
    uint64 worktree_id = 2;
    DiagnosticSummary summary = 3;
}

message DiagnosticSummary {
    string path = 1;
    uint64 language_server_id = 2;
    uint32 error_count = 3;
    uint32 warning_count = 4;
}

message UpdateLanguageServer {
    uint64 project_id = 1;
    uint64 language_server_id = 2;
    oneof variant {
        LspWorkStart work_start = 3;
        LspWorkProgress work_progress = 4;
        LspWorkEnd work_end = 5;
        LspDiskBasedDiagnosticsUpdating disk_based_diagnostics_updating = 6;
        LspDiskBasedDiagnosticsUpdated disk_based_diagnostics_updated = 7;
    }
}

message LspWorkStart {
    string token = 1;
    optional string title = 4;
    optional string message = 2;
    optional uint32 percentage = 3;
    optional bool is_cancellable = 5;
}

message LspWorkProgress {
    string token = 1;
    optional string message = 2;
    optional uint32 percentage = 3;
    optional bool is_cancellable = 4;
}

message LspWorkEnd {
    string token = 1;
}

message LspDiskBasedDiagnosticsUpdating {}

message LspDiskBasedDiagnosticsUpdated {}

message LanguageServerLog {
    uint64 project_id = 1;
    uint64 language_server_id = 2;
    oneof log_type {
        uint32 log_message_type = 3;
        LspLogTrace log_trace = 4;
    }
    string message = 5;
}

message LspLogTrace {
    optional string message = 1;
}

message UpdateChannels {
    repeated Channel channels = 1;
    repeated uint64 delete_channels = 4;
    repeated Channel channel_invitations = 5;
    repeated uint64 remove_channel_invitations = 6;
    repeated ChannelParticipants channel_participants = 7;
    repeated ChannelMessageId latest_channel_message_ids = 8;
    repeated ChannelBufferVersion latest_channel_buffer_versions = 9;

    reserved 10 to 15;
}

message UpdateUserChannels {
    repeated ChannelMessageId observed_channel_message_id = 1;
    repeated ChannelBufferVersion observed_channel_buffer_version = 2;
    repeated ChannelMembership channel_memberships = 3;
}

message ChannelMembership {
    uint64 channel_id = 1;
    ChannelRole role = 2;
}

message ChannelMessageId {
    uint64 channel_id = 1;
    uint64 message_id = 2;
}

message ChannelPermission {
    uint64 channel_id = 1;
    ChannelRole role = 3;
}

message ChannelParticipants {
    uint64 channel_id = 1;
    repeated uint64 participant_user_ids = 2;
}

message JoinChannel {
    uint64 channel_id = 1;
}

message DeleteChannel {
    uint64 channel_id = 1;
}

message GetChannelMembers {
    uint64 channel_id = 1;
    string query = 2;
    uint64 limit = 3;
}

message GetChannelMembersResponse {
    repeated ChannelMember members = 1;
    repeated User users = 2;
}

message ChannelMember {
    uint64 user_id = 1;
    Kind kind = 3;
    ChannelRole role = 4;

    enum Kind {
        Member = 0;
        Invitee = 1;
    }
}

message SubscribeToChannels {}

message CreateChannel {
    string name = 1;
    optional uint64 parent_id = 2;
}

message CreateChannelResponse {
    Channel channel = 1;
    optional uint64 parent_id = 2;
}

message InviteChannelMember {
    uint64 channel_id = 1;
    uint64 user_id = 2;
    ChannelRole role = 4;
}

message RemoveChannelMember {
    uint64 channel_id = 1;
    uint64 user_id = 2;
}

enum ChannelRole {
    Admin = 0;
    Member = 1;
    Guest = 2;
    Banned = 3;
    Talker = 4;
}

message SetChannelMemberRole {
    uint64 channel_id = 1;
    uint64 user_id = 2;
    ChannelRole role = 3;
}

message SetChannelVisibility {
    uint64 channel_id = 1;
    ChannelVisibility visibility = 2;
}

message RenameChannel {
    uint64 channel_id = 1;
    string name = 2;
}

message RenameChannelResponse {
    Channel channel = 1;
}

message JoinChannelChat {
    uint64 channel_id = 1;
}

message JoinChannelChatResponse {
    repeated ChannelMessage messages = 1;
    bool done = 2;
}

message LeaveChannelChat {
    uint64 channel_id = 1;
}

message SendChannelMessage {
    uint64 channel_id = 1;
    string body = 2;
    Nonce nonce = 3;
    repeated ChatMention mentions = 4;
    optional uint64 reply_to_message_id = 5;
}

message RemoveChannelMessage {
    uint64 channel_id = 1;
    uint64 message_id = 2;
}

message UpdateChannelMessage {
    uint64 channel_id = 1;
    uint64 message_id = 2;
    Nonce nonce = 4;
    string body = 5;
    repeated ChatMention mentions = 6;
}

message AckChannelMessage {
    uint64 channel_id = 1;
    uint64 message_id = 2;
}

message SendChannelMessageResponse {
    ChannelMessage message = 1;
}

message ChannelMessageSent {
    uint64 channel_id = 1;
    ChannelMessage message = 2;
}

message ChannelMessageUpdate {
    uint64 channel_id = 1;
    ChannelMessage message = 2;
}

message GetChannelMessages {
    uint64 channel_id = 1;
    uint64 before_message_id = 2;
}

message GetChannelMessagesResponse {
    repeated ChannelMessage messages = 1;
    bool done = 2;
}

message GetChannelMessagesById {
    repeated uint64 message_ids = 1;
}

message MoveChannel {
    uint64 channel_id = 1;
    uint64 to = 2;
}

message JoinChannelBuffer {
    uint64 channel_id = 1;
}

message ChannelMessage {
    uint64 id = 1;
    string body = 2;
    uint64 timestamp = 3;
    uint64 sender_id = 4;
    Nonce nonce = 5;
    repeated ChatMention mentions = 6;
    optional uint64 reply_to_message_id = 7;
    optional uint64 edited_at = 8;
}

message ChatMention {
    Range range = 1;
    uint64 user_id = 2;
}

message RejoinChannelBuffers {
    repeated ChannelBufferVersion buffers = 1;
}

message RejoinChannelBuffersResponse {
    repeated RejoinedChannelBuffer buffers = 1;
}

message AckBufferOperation {
    uint64 buffer_id = 1;
    uint64 epoch = 2;
    repeated VectorClockEntry version = 3;
}

message JoinChannelBufferResponse {
    uint64 buffer_id = 1;
    uint32 replica_id = 2;
    string base_text = 3;
    repeated Operation operations = 4;
    repeated Collaborator collaborators = 5;
    uint64 epoch = 6;
}

message RejoinedChannelBuffer {
    uint64 channel_id = 1;
    repeated VectorClockEntry version = 2;
    repeated Operation operations = 3;
    repeated Collaborator collaborators = 4;
}

message LeaveChannelBuffer {
    uint64 channel_id = 1;
}

message RespondToChannelInvite {
    uint64 channel_id = 1;
    bool accept = 2;
}

message GetUsers {
    repeated uint64 user_ids = 1;
}

message FuzzySearchUsers {
    string query = 1;
}

message UsersResponse {
    repeated User users = 1;
}

message RequestContact {
    uint64 responder_id = 1;
}

message RemoveContact {
    uint64 user_id = 1;
}

message RespondToContactRequest {
    uint64 requester_id = 1;
    ContactRequestResponse response = 2;
}

enum ContactRequestResponse {
    Accept = 0;
    Decline = 1;
    Block = 2;
    Dismiss = 3;
}

message UpdateContacts {
    repeated Contact contacts = 1;
    repeated uint64 remove_contacts = 2;
    repeated IncomingContactRequest incoming_requests = 3;
    repeated uint64 remove_incoming_requests = 4;
    repeated uint64 outgoing_requests = 5;
    repeated uint64 remove_outgoing_requests = 6;
}

message UpdateInviteInfo {
    string url = 1;
    uint32 count = 2;
}

message ShowContacts {}

message IncomingContactRequest {
    uint64 requester_id = 1;
}

message UpdateDiagnostics {
    uint32 replica_id = 1;
    uint32 lamport_timestamp = 2;
    uint64 server_id = 3;
    repeated Diagnostic diagnostics = 4;
}

message Follow {
    uint64 room_id = 1;
    optional uint64 project_id = 2;
    PeerId leader_id = 3;
}

message FollowResponse {
    View active_view = 3;
    // TODO: Remove after version 0.145.x stabilizes.
    optional ViewId active_view_id = 1;
    repeated View views = 2;
}

message UpdateFollowers {
    uint64 room_id = 1;
    optional uint64 project_id = 2;
    reserved 3;
    oneof variant {
        View create_view = 5;
        // TODO: Remove after version 0.145.x stabilizes.
        UpdateActiveView update_active_view = 4;
        UpdateView update_view = 6;
    }
}

message Unfollow {
    uint64 room_id = 1;
    optional uint64 project_id = 2;
    PeerId leader_id = 3;
}

message GetPrivateUserInfo {}

message GetPrivateUserInfoResponse {
    string metrics_id = 1;
    bool staff = 2;
    repeated string flags = 3;
    optional uint64 accepted_tos_at = 4;
}

enum Plan {
    Free = 0;
    ZedPro = 1;
}

message UpdateUserPlan {
    Plan plan = 1;
}

message AcceptTermsOfService {}

message AcceptTermsOfServiceResponse {
    uint64 accepted_tos_at = 1;
}

// Entities

message ViewId {
    PeerId creator = 1;
    uint64 id = 2;
}

message UpdateActiveView {
    optional ViewId id = 1;
    optional PeerId leader_id = 2;
    View view = 3;
}

enum PanelId {
    AssistantPanel = 0;
}

message UpdateView {
    ViewId id = 1;
    optional PeerId leader_id = 2;

    oneof variant {
        Editor editor = 3;
    }

    message Editor {
        repeated ExcerptInsertion inserted_excerpts = 1;
        repeated uint64 deleted_excerpts = 2;
        repeated Selection selections = 3;
        optional Selection pending_selection = 4;
        EditorAnchor scroll_top_anchor = 5;
        float scroll_x = 6;
        float scroll_y = 7;
    }
}

message View {
    ViewId id = 1;
    optional PeerId leader_id = 2;
    optional PanelId panel_id = 6;

    oneof variant {
        Editor editor = 3;
        ChannelView channel_view = 4;
        ContextEditor context_editor = 5;
    }

    message Editor {
        bool singleton = 1;
        optional string title = 2;
        repeated Excerpt excerpts = 3;
        repeated Selection selections = 4;
        optional Selection pending_selection = 5;
        EditorAnchor scroll_top_anchor = 6;
        float scroll_x = 7;
        float scroll_y = 8;
    }

    message ChannelView {
        uint64 channel_id = 1;
        Editor editor = 2;
    }

    message ContextEditor {
        string context_id = 1;
        Editor editor = 2;
    }
}

message Collaborator {
    PeerId peer_id = 1;
    uint32 replica_id = 2;
    uint64 user_id = 3;
    bool is_host = 4;
}

message User {
    uint64 id = 1;
    string github_login = 2;
    string avatar_url = 3;
}

message File {
    uint64 worktree_id = 1;
    optional uint64 entry_id = 2;
    string path = 3;
    Timestamp mtime = 4;
    bool is_deleted = 5;
}

message Entry {
    uint64 id = 1;
    bool is_dir = 2;
    string path = 3;
    uint64 inode = 4;
    Timestamp mtime = 5;
    bool is_ignored = 7;
    bool is_external = 8;
    reserved 6;
    optional GitStatus git_status = 9;
    bool is_fifo = 10;
    optional uint64 size = 11;
    optional string canonical_path = 12;
}

message RepositoryEntry {
    uint64 work_directory_id = 1;
    optional string branch = 2;
}

message StatusEntry {
    string repo_path = 1;
    GitStatus status = 2;
}

enum GitStatus {
    Added = 0;
    Modified = 1;
    Conflict = 2;
}

message BufferState {
    uint64 id = 1;
    optional File file = 2;
    string base_text = 3;
    optional string diff_base = 4;
    LineEnding line_ending = 5;
    repeated VectorClockEntry saved_version = 6;
    reserved 7;
    Timestamp saved_mtime = 8;
}

message BufferChunk {
    uint64 buffer_id = 1;
    repeated Operation operations = 2;
    bool is_last = 3;
}

enum LineEnding {
    Unix = 0;
    Windows = 1;
}

message Selection {
    uint64 id = 1;
    EditorAnchor start = 2;
    EditorAnchor end = 3;
    bool reversed = 4;
}

message EditorAnchor {
    uint64 excerpt_id = 1;
    Anchor anchor = 2;
}

enum CursorShape {
    CursorBar = 0;
    CursorBlock = 1;
    CursorUnderscore = 2;
    CursorHollow = 3;
}

message ExcerptInsertion {
    Excerpt excerpt = 1;
    optional uint64 previous_excerpt_id = 2;
}

message Excerpt {
    uint64 id = 1;
    uint64 buffer_id = 2;
    Anchor context_start = 3;
    Anchor context_end = 4;
    Anchor primary_start = 5;
    Anchor primary_end = 6;
}

message Anchor {
    uint32 replica_id = 1;
    uint32 timestamp = 2;
    uint64 offset = 3;
    Bias bias = 4;
    optional uint64 buffer_id = 5;
}

enum Bias {
    Left = 0;
    Right = 1;
}

message Diagnostic {
    Anchor start = 1;
    Anchor end = 2;
    optional string source = 3;
    Severity severity = 4;
    string message = 5;
    optional string code = 6;
    uint64 group_id = 7;
    bool is_primary = 8;

    // TODO: remove this field
    bool is_valid = 9;

    bool is_disk_based = 10;
    bool is_unnecessary = 11;

    enum Severity {
        None = 0;
        Error = 1;
        Warning = 2;
        Information = 3;
        Hint = 4;
    }
    optional string data = 12;
}

message Operation {
    oneof variant {
        Edit edit = 1;
        Undo undo = 2;
        UpdateSelections update_selections = 3;
        UpdateDiagnostics update_diagnostics = 4;
        UpdateCompletionTriggers update_completion_triggers = 5;
    }

    message Edit {
        uint32 replica_id = 1;
        uint32 lamport_timestamp = 2;
        repeated VectorClockEntry version = 3;
        repeated Range ranges = 4;
        repeated string new_text = 5;
    }

    message Undo {
        uint32 replica_id = 1;
        uint32 lamport_timestamp = 2;
        repeated VectorClockEntry version = 3;
        repeated UndoCount counts = 4;
    }

    message UpdateSelections {
        uint32 replica_id = 1;
        uint32 lamport_timestamp = 2;
        repeated Selection selections = 3;
        bool line_mode = 4;
        CursorShape cursor_shape = 5;
    }

    message UpdateCompletionTriggers {
        uint32 replica_id = 1;
        uint32 lamport_timestamp = 2;
        repeated string triggers = 3;
        uint64 language_server_id = 4;
    }
}

message UndoMapEntry {
    uint32 replica_id = 1;
    uint32 local_timestamp = 2;
    repeated UndoCount counts = 3;
}

message UndoCount {
    uint32 replica_id = 1;
    uint32 lamport_timestamp = 2;
    uint32 count = 3;
}

message VectorClockEntry {
    uint32 replica_id = 1;
    uint32 timestamp = 2;
}

message Timestamp {
    uint64 seconds = 1;
    uint32 nanos = 2;
}

message Range {
    uint64 start = 1;
    uint64 end = 2;
}

message PointUtf16 {
    uint32 row = 1;
    uint32 column = 2;
}

message Nonce {
    uint64 upper_half = 1;
    uint64 lower_half = 2;
}

enum ChannelVisibility {
    Public = 0;
    Members = 1;
}

message Channel {
    uint64 id = 1;
    string name = 2;
    ChannelVisibility visibility = 3;
    repeated uint64 parent_path = 5;
}

message Contact {
    uint64 user_id = 1;
    bool online = 2;
    bool busy = 3;
}

message WorktreeMetadata {
    uint64 id = 1;
    string root_name = 2;
    bool visible = 3;
    string abs_path = 4;
}

message UpdateDiffBase {
    uint64 project_id = 1;
    uint64 buffer_id = 2;
    optional string diff_base = 3;
}

message GetNotifications {
    optional uint64 before_id = 1;
}

message AddNotification {
    Notification notification = 1;
}

message GetNotificationsResponse {
    repeated Notification notifications = 1;
    bool done = 2;
}

message DeleteNotification {
    uint64 notification_id = 1;
}

message UpdateNotification {
    Notification notification = 1;
}

message MarkNotificationRead {
    uint64 notification_id = 1;
}

message Notification {
    uint64 id = 1;
    uint64 timestamp = 2;
    string kind = 3;
    optional uint64 entity_id = 4;
    string content = 5;
    bool is_read = 6;
    optional bool response = 7;
}

message LspExtExpandMacro {
    uint64 project_id = 1;
    uint64 buffer_id = 2;
    Anchor position = 3;
}

message LspExtExpandMacroResponse {
    string name = 1;
    string expansion = 2;
}

message LspExtOpenDocs {
    uint64 project_id = 1;
    uint64 buffer_id = 2;
    Anchor position = 3;
}

message LspExtOpenDocsResponse {
    optional string web = 1;
    optional string local = 2;
}

message LspExtSwitchSourceHeader {
    uint64 project_id = 1;
    uint64 buffer_id = 2;
}

message LspExtSwitchSourceHeaderResponse {
    string target_file = 1;
}

message SetRoomParticipantRole {
    uint64 room_id = 1;
    uint64 user_id = 2;
    ChannelRole role = 3;
}

enum LanguageModelRole {
    LanguageModelUser = 0;
    LanguageModelAssistant = 1;
    LanguageModelSystem = 2;
    reserved 3;
}

message CountLanguageModelTokens {
    LanguageModelProvider provider = 1;
    string request = 2;
}

message CountLanguageModelTokensResponse {
    uint32 token_count = 1;
}

enum LanguageModelProvider {
    Anthropic = 0;
    OpenAI = 1;
    Google = 2;
    Zed = 3;
}

message GetCachedEmbeddings {
    string model = 1;
    repeated bytes digests = 2;
}

message GetCachedEmbeddingsResponse {
    repeated Embedding embeddings = 1;
}

message ComputeEmbeddings {
    string model = 1;
    repeated string texts = 2;
}

message ComputeEmbeddingsResponse {
    repeated Embedding embeddings = 1;
}

message Embedding {
    bytes digest = 1;
    repeated float dimensions = 2;
}

message BlameBuffer {
    uint64 project_id = 1;
    uint64 buffer_id = 2;
    repeated VectorClockEntry version = 3;
}

message BlameEntry {
    bytes sha = 1;

    uint32 start_line = 2;
    uint32 end_line = 3;
    uint32 original_line_number = 4;

    optional string author = 5;
    optional string author_mail = 6;
    optional int64 author_time = 7;
    optional string author_tz = 8;

    optional string committer = 9;
    optional string committer_mail = 10;
    optional int64 committer_time = 11;
    optional string committer_tz = 12;

    optional string summary = 13;
    optional string previous = 14;

    string filename = 15;
}

message CommitMessage {
    bytes oid = 1;
    string message = 2;
}

message CommitPermalink {
    bytes oid = 1;
    string permalink = 2;
}

message BlameBufferResponse {
    message BlameResponse {
        repeated BlameEntry entries = 1;
        repeated CommitMessage messages = 2;
        repeated CommitPermalink permalinks = 3;
        optional string remote_url = 4;
    }

    optional BlameResponse blame_response = 5;

    reserved 1 to 4;
}

message MultiLspQuery {
    uint64 project_id = 1;
    uint64 buffer_id = 2;
    repeated VectorClockEntry version = 3;
    oneof strategy {
        AllLanguageServers all = 4;
    }
    oneof request {
        GetHover get_hover = 5;
        GetCodeActions get_code_actions = 6;
        GetSignatureHelp get_signature_help = 7;
    }
}

message AllLanguageServers {}

message RestartLanguageServers {
    uint64 project_id = 1;
    repeated uint64 buffer_ids = 2;
}

message MultiLspQueryResponse {
    repeated LspResponse responses = 1;
}

message LspResponse {
    oneof response {
        GetHoverResponse get_hover_response = 1;
        GetCodeActionsResponse get_code_actions_response = 2;
        GetSignatureHelpResponse get_signature_help_response = 3;
    }
}

message GetSupermavenApiKey {}

message GetSupermavenApiKeyResponse {
    string api_key = 1;
}

message TaskContextForLocation {
    uint64 project_id = 1;
    Location location = 2;
    map<string, string> task_variables = 3;
}

message TaskContext {
    optional string cwd = 1;
    map<string, string> task_variables = 2;
    map<string, string> project_env = 3;
}

message Shell {
    message WithArguments {
        string program = 1;
        repeated string args = 2;
    }

    oneof shell_type {
        System system = 1;
        string program = 2;
        WithArguments with_arguments = 3;
    }
}

message System {}

enum RevealStrategy {
    RevealAlways = 0;
    RevealNever = 1;
}

enum HideStrategy {
    HideAlways = 0;
    HideNever = 1;
    HideOnSuccess = 2;
}

message ContextMessageStatus {
    oneof variant {
        Done done = 1;
        Pending pending = 2;
        Error error = 3;
        Canceled canceled = 4;
    }

    message Done {}

    message Pending {}

    message Error {
        string message = 1;
    }

    message Canceled {}
}

message ContextMessage {
    LamportTimestamp id = 1;
    Anchor start = 2;
    LanguageModelRole role = 3;
    ContextMessageStatus status = 4;
}

message SlashCommandOutputSection {
    AnchorRange range = 1;
    string icon_name = 2;
    string label = 3;
    optional string metadata = 4;
}

message ContextOperation {
    oneof variant {
        InsertMessage insert_message = 1;
        UpdateMessage update_message = 2;
        UpdateSummary update_summary = 3;
        BufferOperation buffer_operation = 5;
        SlashCommandStarted slash_command_started = 6;
        SlashCommandOutputSectionAdded slash_command_output_section_added = 7;
        SlashCommandCompleted slash_command_completed = 8;
    }

    reserved 4;

    message InsertMessage {
        ContextMessage message = 1;
        repeated VectorClockEntry version = 2;
    }

    message UpdateMessage {
        LamportTimestamp message_id = 1;
        LanguageModelRole role = 2;
        ContextMessageStatus status = 3;
        LamportTimestamp timestamp = 4;
        repeated VectorClockEntry version = 5;
    }

    message UpdateSummary {
        string summary = 1;
        bool done = 2;
        LamportTimestamp timestamp = 3;
        repeated VectorClockEntry version = 4;
    }

    message SlashCommandStarted {
        LamportTimestamp id = 1;
        AnchorRange output_range = 2;
        string name = 3;
        repeated VectorClockEntry version = 4;
    }

    message SlashCommandOutputSectionAdded {
        LamportTimestamp timestamp = 1;
        SlashCommandOutputSection section = 2;
        repeated VectorClockEntry version = 3;
    }

    message SlashCommandCompleted {
        LamportTimestamp id = 1;
        LamportTimestamp timestamp = 3;
        optional string error_message = 4;
        repeated VectorClockEntry version = 5;
    }

    message BufferOperation {
        Operation operation = 1;
    }
}

message Context {
    repeated ContextOperation operations = 1;
}

message ContextMetadata {
    string context_id = 1;
    optional string summary = 2;
}

message AdvertiseContexts {
    uint64 project_id = 1;
    repeated ContextMetadata contexts = 2;
}

message OpenContext {
    uint64 project_id = 1;
    string context_id = 2;
}

message OpenContextResponse {
    Context context = 1;
}

message CreateContext {
    uint64 project_id = 1;
}

message CreateContextResponse {
    string context_id = 1;
    Context context = 2;
}

message UpdateContext {
    uint64 project_id = 1;
    string context_id = 2;
    ContextOperation operation = 3;
}

message ContextVersion {
    string context_id = 1;
    repeated VectorClockEntry context_version = 2;
    repeated VectorClockEntry buffer_version = 3;
}

message SynchronizeContexts {
    uint64 project_id = 1;
    repeated ContextVersion contexts = 2;
}

message SynchronizeContextsResponse {
    repeated ContextVersion contexts = 1;
}

message GetLlmToken {}

message GetLlmTokenResponse {
    string token = 1;
}

message RefreshLlmToken {}

// Remote debugging

enum BreakpointKind {
    Standard = 0;
    Log = 1;
}

message Breakpoint {
    Anchor position = 1;
    uint32 cached_position = 2;
    BreakpointKind kind = 3;
    optional string message = 4;
}

message SynchronizeBreakpoints {
    uint64 project_id = 1;
    ProjectPath project_path = 2;
    repeated Breakpoint breakpoints = 3;
}

// Remote FS

message AddWorktree {
    uint64 project_id = 2;
    string path = 1;
    bool visible = 3;
}

message AddWorktreeResponse {
    uint64 worktree_id = 1;
    string canonicalized_path = 2;
}

message GetPathMetadata {
    uint64 project_id = 1;
    string path = 2;
}

message GetPathMetadataResponse {
    bool exists = 1;
    string path = 2;
    bool is_dir = 3;
}

message ShutdownRemoteServer {}

message RemoveWorktree {
    uint64 worktree_id = 1;
}

message Toast {
    uint64 project_id = 1;
    string notification_id = 2;
    string message = 3;
}

message HideToast {
    uint64 project_id = 1;
    string notification_id = 2;
}

message OpenServerSettings {
    uint64 project_id = 1;
}

message GetPermalinkToLine {
    uint64 project_id = 1;
    uint64 buffer_id = 2;
    Range selection = 3;
}

message GetPermalinkToLineResponse {
    string permalink = 1;
}
message FlushBufferedMessages {}
message FlushBufferedMessagesResponse {}

message LanguageServerPromptRequest {
    uint64 project_id = 1;

    oneof level {
        Info info = 2;
        Warning warning = 3;
        Critical critical = 4;
    }

    message Info {}
    message Warning {}
    message Critical {}

    string message = 5;
    repeated string actions = 6;
    string lsp_name = 7;
}

message LanguageServerPromptResponse {
    optional uint64 action_response = 1;
}

message ListToolchains {
    uint64 project_id = 1;
    uint64 worktree_id = 2;
    string language_name = 3;
}

message Toolchain {
    string name = 1;
    string path = 2;
    string raw_json = 3;
}

message ToolchainGroup {
    uint64 start_index = 1;
    string name = 2;
}

message ListToolchainsResponse {
    repeated Toolchain toolchains = 1;
    bool has_values = 2;
    repeated ToolchainGroup groups = 3;
}

message ActivateToolchain {
    uint64 project_id = 1;
    uint64 worktree_id = 2;
    Toolchain toolchain = 3;
    string language_name = 4;
}

message ActiveToolchain {
    uint64 project_id = 1;
    uint64 worktree_id = 2;
    string language_name = 3;
}

message ActiveToolchainResponse {
    optional Toolchain toolchain = 1;
}

message Branch {
    bool is_head = 1;
    string name = 2;
    optional uint64 unix_timestamp = 3;
}

message GitBranches {
    uint64 project_id = 1;
    ProjectPath repository = 2;
}

message GitBranchesResponse {
    repeated Branch branches = 1;
}

message UpdateGitBranch {
    uint64 project_id = 1;
    string branch_name = 2;
    ProjectPath repository = 3;
}

message GetPanicFiles {
}

message GetPanicFilesResponse {
    repeated string file_contents = 2;
}

message CancelLanguageServerWork {
    uint64 project_id = 1;

    oneof work {
        Buffers buffers = 2;
        LanguageServerWork language_server_work = 3;
    }

    message Buffers {
        repeated uint64 buffer_ids = 2;
    }

    message LanguageServerWork {
        uint64 language_server_id = 1;
        optional string token = 2;
    }
}

message Extension {
    string id = 1;
    string version = 2;
    bool dev = 3;
}

message SyncExtensions {
    repeated Extension extensions = 1;
}

message SyncExtensionsResponse {
    string tmp_dir = 1;
    repeated Extension missing_extensions = 2;
}

message InstallExtension {
    Extension extension = 1;
    string tmp_dir = 2;
}<|MERGE_RESOLUTION|>--- conflicted
+++ resolved
@@ -296,16 +296,14 @@
 
         CancelLanguageServerWork cancel_language_server_work = 282;
 
-<<<<<<< HEAD
-        SynchronizeBreakpoints Synchronize_breakpoints = 283; // current max
-=======
         LspExtOpenDocs lsp_ext_open_docs = 283;
         LspExtOpenDocsResponse lsp_ext_open_docs_response = 284;
 
         SyncExtensions sync_extensions = 285;
         SyncExtensionsResponse sync_extensions_response = 286;
-        InstallExtension install_extension = 287; // current max
->>>>>>> b83f104f
+        InstallExtension install_extension = 287;
+
+        SynchronizeBreakpoints Synchronize_breakpoints = 288; // current max
     }
 
     reserved 87 to 88;
