{
  // The name of the Zed theme to use for the UI.
  //
  // `mode` is one of:
  // - "system": Use the theme that corresponds to the system's appearance
  // - "light": Use the theme indicated by the "light" field
  // - "dark": Use the theme indicated by the "dark" field
  "theme": {
    "mode": "system",
    "light": "One Light",
    "dark": "One Dark"
  },
  // The name of a base set of key bindings to use.
  // This setting can take four values, each named after another
  // text editor:
  //
  // 1. "VSCode"
  // 2. "Atom"
  // 3. "JetBrains"
  // 4. "None"
  // 5. "SublimeText"
  // 6. "TextMate"
  "base_keymap": "VSCode",
  // Features that can be globally enabled or disabled
  "features": {
    // Which inline completion provider to use.
    "inline_completion_provider": "copilot"
  },
  // The name of a font to use for rendering text in the editor
  "buffer_font_family": "Zed Plex Mono",
  // Set the buffer text's font fallbacks, this will be merged with
  // the platform's default fallbacks.
  "buffer_font_fallbacks": null,
  // The OpenType features to enable for text in the editor.
  "buffer_font_features": {
    // Disable ligatures:
    // "calt": false
  },
  // The default font size for text in the editor
  "buffer_font_size": 15,
  // The weight of the editor font in standard CSS units from 100 to 900.
  "buffer_font_weight": 400,
  // Set the buffer's line height.
  // May take 3 values:
  //  1. Use a line height that's comfortable for reading (1.618)
  //         "buffer_line_height": "comfortable"
  //  2. Use a standard line height, (1.3)
  //         "buffer_line_height": "standard",
  //  3. Use a custom line height
  //         "buffer_line_height": {
  //           "custom": 2
  //         },
  "buffer_line_height": "comfortable",
  // The name of a font to use for rendering text in the UI
  // You can set this to ".SystemUIFont" to use the system font
  "ui_font_family": "Zed Plex Sans",
  // Set the UI's font fallbacks, this will be merged with the platform's
  // default font fallbacks.
  "ui_font_fallbacks": null,
  // The OpenType features to enable for text in the UI
  "ui_font_features": {
    // Disable ligatures:
    "calt": false
  },
  // The weight of the UI font in standard CSS units from 100 to 900.
  "ui_font_weight": 400,
  // The default font size for text in the UI
  "ui_font_size": 16,
  // How much to fade out unused code.
  "unnecessary_code_fade": 0.3,
  // The factor to grow the active pane by. Defaults to 1.0
  // which gives the same size as all other panes.
  "active_pane_magnification": 1.0,
  // The direction that you want to split panes horizontally. Defaults to "up"
  "pane_split_direction_horizontal": "up",
  // The direction that you want to split panes horizontally. Defaults to "left"
  "pane_split_direction_vertical": "left",
  // Centered layout related settings.
  "centered_layout": {
    // The relative width of the left padding of the central pane from the
    // workspace when the centered layout is used.
    "left_padding": 0.2,
    // The relative width of the right padding of the central pane from the
    // workspace when the centered layout is used.
    "right_padding": 0.2
  },
  // The key to use for adding multiple cursors
  // Currently "alt" or "cmd_or_ctrl"  (also aliased as
  // "cmd" and "ctrl") are supported.
  "multi_cursor_modifier": "alt",
  // Whether to enable vim modes and key bindings.
  "vim_mode": false,
  // Whether to show the informational hover box when moving the mouse
  // over symbols in the editor.
  "hover_popover_enabled": true,
  // Whether to confirm before quitting Zed.
  "confirm_quit": false,
  // Whether to restore last closed project when fresh Zed instance is opened.
  "restore_on_startup": "last_session",
  // Size of the drop target in the editor.
  "drop_target_size": 0.2,
  // Whether the window should be closed when using 'close active item' on a window with no tabs.
  // May take 3 values:
  //  1. Use the current platform's convention
  //         "when_closing_with_no_tabs": "platform_default"
  //  2. Always close the window:
  //         "when_closing_with_no_tabs": "close_window",
  //  3. Never close the window
  //         "when_closing_with_no_tabs": "keep_window_open",
  "when_closing_with_no_tabs": "platform_default",
  // Whether to use the system provided dialogs for Open and Save As.
  // When set to false, Zed will use the built-in keyboard-first pickers.
  "use_system_path_prompts": true,
  // Whether the cursor blinks in the editor.
  "cursor_blink": true,
  // Cursor shape for the default editor.
  //  1. A vertical bar
  //     "bar"
  //  2. A block that surrounds the following character
  //     "block"
  //  3. An underline / underscore that runs along the following character
  //     "underline"
  //  4. A box drawn around the following character
  //     "hollow"
  //
  // Default: not set, defaults to "bar"
  "cursor_shape": null,
  // How to highlight the current line in the editor.
  //
  // 1. Don't highlight the current line:
  //    "none"
  // 2. Highlight the gutter area:
  //    "gutter"
  // 3. Highlight the editor area:
  //    "line"
  // 4. Highlight the full line (default):
  //    "all"
  "current_line_highlight": "all",
  // Whether to pop the completions menu while typing in an editor without
  // explicitly requesting it.
  "show_completions_on_input": true,
  // Whether to display inline and alongside documentation for items in the
  // completions menu
  "show_completion_documentation": true,
  // The debounce delay before re-querying the language server for completion
  // documentation when not included in original completion list.
  "completion_documentation_secondary_query_debounce": 300,
  // Show method signatures in the editor, when inside parentheses.
  "auto_signature_help": false,
  /// Whether to show the signature help after completion or a bracket pair inserted.
  /// If `auto_signature_help` is enabled, this setting will be treated as enabled also.
  "show_signature_help_after_edits": true,
  // Whether to show wrap guides (vertical rulers) in the editor.
  // Setting this to true will show a guide at the 'preferred_line_length' value
  // if softwrap is set to 'preferred_line_length', and will show any
  // additional guides as specified by the 'wrap_guides' setting.
  "show_wrap_guides": true,
  // Character counts at which to show wrap guides in the editor.
  "wrap_guides": [],
  // Hide the values of in variables from visual display in private files
  "redact_private_values": false,
  // The default number of lines to expand excerpts in the multibuffer by.
  "expand_excerpt_lines": 3,
  // Globs to match against file paths to determine if a file is private.
  "private_files": ["**/.env*", "**/*.pem", "**/*.key", "**/*.cert", "**/*.crt", "**/secrets.yml"],
  // Whether to use additional LSP queries to format (and amend) the code after
  // every "trigger" symbol input, defined by LSP server capabilities.
  "use_on_type_format": true,
  // Whether to automatically add matching closing characters when typing
  // opening parenthesis, bracket, brace, single or double quote characters.
  // For example, when you type (, Zed will add a closing ) at the correct position.
  "use_autoclose": true,
  // Whether to automatically surround selected text when typing opening parenthesis,
  // bracket, brace, single or double quote characters.
  // For example, when you select text and type (, Zed will surround the text with ().
  "use_auto_surround": true,
  // Controls how the editor handles the autoclosed characters.
  // When set to `false`(default), skipping over and auto-removing of the closing characters
  // happen only for auto-inserted characters.
  // Otherwise(when `true`), the closing characters are always skipped over and auto-removed
  // no matter how they were inserted.
  "always_treat_brackets_as_autoclosed": false,
  // Controls whether inline completions are shown immediately (true)
  // or manually by triggering `editor::ShowInlineCompletion` (false).
  "show_inline_completions": true,
  // Whether to show tabs and spaces in the editor.
  // This setting can take three values:
  //
  // 1. Draw tabs and spaces only for the selected text (default):
  //    "selection"
  // 2. Do not draw any tabs or spaces:
  //    "none"
  // 3. Draw all invisible symbols:
  //    "all"
  // 4. Draw whitespaces at boundaries only:
  //    "boundary"
  // For a whitespace to be on a boundary, any of the following conditions need to be met:
  // - It is a tab
  // - It is adjacent to an edge (start or end)
  // - It is adjacent to a whitespace (left or right)
  "show_whitespaces": "selection",
  // Settings related to calls in Zed
  "calls": {
    // Join calls with the microphone live by default
    "mute_on_join": false,
    // Share your project when you are the first to join a channel
    "share_on_join": false
  },
  // Toolbar related settings
  "toolbar": {
    // Whether to show breadcrumbs.
    "breadcrumbs": true,
    // Whether to show quick action buttons.
    "quick_actions": true,
    // Whether to show the Selections menu in the editor toolbar
    "selections_menu": true
  },
  // Scrollbar related settings
  "scrollbar": {
    // When to show the scrollbar in the editor.
    // This setting can take four values:
    //
    // 1. Show the scrollbar if there's important information or
    //    follow the system's configured behavior (default):
    //   "auto"
    // 2. Match the system's configured behavior:
    //    "system"
    // 3. Always show the scrollbar:
    //    "always"
    // 4. Never show the scrollbar:
    //    "never"
    "show": "auto",
    // Whether to show cursor positions in the scrollbar.
    "cursors": true,
    // Whether to show git diff indicators in the scrollbar.
    "git_diff": true,
    // Whether to show buffer search results in the scrollbar.
    "search_results": true,
    // Whether to show selected symbol occurrences in the scrollbar.
    "selected_symbol": true,
    // Whether to show diagnostic indicators in the scrollbar.
    "diagnostics": true
  },
  // Enable middle-click paste on Linux.
  "middle_click_paste": true,
  // What to do when multibuffer is double clicked in some of its excerpts
  // (parts of singleton buffers).
  // May take 2 values:
  //  1. Behave as a regular buffer and select the whole word (default).
  //         "double_click_in_multibuffer": "select"
  //  2. Open the excerpt clicked as a new buffer in the new tab.
  //         "double_click_in_multibuffer": "open",
  // For the case of "open", regular selection behavior can be achieved by holding `alt` when double clicking.
  "double_click_in_multibuffer": "select",
  "gutter": {
    // Whether to show line numbers in the gutter.
    "line_numbers": true,
    // Whether to show code action buttons in the gutter.
    "code_actions": true,
    // Whether to show runnables buttons in the gutter.
    "runnables": true,
    // Whether to show fold buttons in the gutter.
    "folds": true
  },
  "indent_guides": {
    /// Whether to show indent guides in the editor.
    "enabled": true,
    /// The width of the indent guides in pixels, between 1 and 10.
    "line_width": 1,
    /// The width of the active indent guide in pixels, between 1 and 10.
    "active_line_width": 1,
    /// Determines how indent guides are colored.
    /// This setting can take the following three values:
    ///
    /// 1. "disabled"
    /// 2. "fixed"
    /// 3. "indent_aware"
    "coloring": "fixed",
    /// Determines how indent guide backgrounds are colored.
    /// This setting can take the following two values:
    ///
    /// 1. "disabled"
    /// 2. "indent_aware"
    "background_coloring": "disabled"
  },
  // Whether the editor will scroll beyond the last line.
  "scroll_beyond_last_line": "one_page",
  // The number of lines to keep above/below the cursor when scrolling.
  "vertical_scroll_margin": 3,
  // Scroll sensitivity multiplier. This multiplier is applied
  // to both the horizontal and vertical delta values while scrolling.
  "scroll_sensitivity": 1.0,
  "relative_line_numbers": false,
  // If 'search_wrap' is disabled, search result do not wrap around the end of the file.
  "search_wrap": true,
  // Search options to enable by default when opening new project and buffer searches.
  "search": {
    "whole_word": false,
    "case_sensitive": false,
    "include_ignored": false,
    "regex": false
  },
  // When to populate a new search's query based on the text under the cursor.
  // This setting can take the following three values:
  //
  // 1. Always populate the search query with the word under the cursor (default).
  //    "always"
  // 2. Only populate the search query when there is text selected
  //    "selection"
  // 3. Never populate the search query
  //    "never"
  "seed_search_query_from_cursor": "always",
  "use_smartcase_search": false,
  // Inlay hint related settings
  "inlay_hints": {
    // Global switch to toggle hints on and off, switched off by default.
    "enabled": false,
    // Toggle certain types of hints on and off, all switched on by default.
    "show_type_hints": true,
    "show_parameter_hints": true,
    // Corresponds to null/None LSP hint type value.
    "show_other_hints": true,
    // Whether to show a background for inlay hints.
    //
    // If set to `true`, the background will use the `hint.background` color from the current theme.
    "show_background": false,
    // Time to wait after editing the buffer, before requesting the hints,
    // set to 0 to disable debouncing.
    "edit_debounce_ms": 700,
    // Time to wait after scrolling the buffer, before requesting the hints,
    // set to 0 to disable debouncing.
    "scroll_debounce_ms": 50
  },
  "project_panel": {
    // Whether to show the project panel button in the status bar
    "button": true,
    // Default width of the project panel.
    "default_width": 240,
    // Where to dock the project panel. Can be 'left' or 'right'.
    "dock": "left",
    // Whether to show file icons in the project panel.
    "file_icons": true,
    // Whether to show folder icons or chevrons for directories in the project panel.
    "folder_icons": true,
    // Whether to show the git status in the project panel.
    "git_status": true,
    // Amount of indentation for nested items.
    "indent_size": 20,
    // Whether to show indent guides in the project panel.
    "indent_guides": true,
    // Whether to reveal it in the project panel automatically,
    // when a corresponding project entry becomes active.
    // Gitignored entries are never auto revealed.
    "auto_reveal_entries": true,
    // Whether to fold directories automatically and show compact folders
    // (e.g. "a/b/c" ) when a directory has only one subdirectory inside.
    "auto_fold_dirs": true,
    /// Scrollbar-related settings
    "scrollbar": {
      /// When to show the scrollbar in the project panel.
      /// This setting can take four values:
      ///
      /// 1. null (default): Inherit editor settings
      /// 2. Show the scrollbar if there's important information or
      ///    follow the system's configured behavior (default):
      ///   "auto"
      /// 3. Match the system's configured behavior:
      ///    "system"
      /// 4. Always show the scrollbar:
      ///    "always"
      /// 5. Never show the scrollbar:
      ///    "never"
      "show": null
    }
  },
  "outline_panel": {
    // Whether to show the outline panel button in the status bar
    "button": true,
    // Default width of the outline panel.
    "default_width": 300,
    // Where to dock the outline panel. Can be 'left' or 'right'.
    "dock": "left",
    // Whether to show file icons in the outline panel.
    "file_icons": true,
    // Whether to show folder icons or chevrons for directories in the outline panel.
    "folder_icons": true,
    // Whether to show the git status in the outline panel.
    "git_status": true,
    // Amount of indentation for nested items.
    "indent_size": 20,
    // Whether to reveal it in the outline panel automatically,
    // when a corresponding outline entry becomes active.
    // Gitignored entries are never auto revealed.
    "auto_reveal_entries": true,
    /// Whether to fold directories automatically
    /// when a directory has only one directory inside.
    "auto_fold_dirs": true
  },
  "collaboration_panel": {
    // Whether to show the collaboration panel button in the status bar.
    "button": true,
    // Where to dock the collaboration panel. Can be 'left' or 'right'.
    "dock": "left",
    // Default width of the collaboration panel.
    "default_width": 240
  },
  "chat_panel": {
    // Whether to show the chat panel button in the status bar.
    "button": true,
    // Where to the chat panel. Can be 'left' or 'right'.
    "dock": "right",
    // Default width of the chat panel.
    "default_width": 240
  },
  "message_editor": {
    // Whether to automatically replace emoji shortcodes with emoji characters.
    // For example: typing `:wave:` gets replaced with `👋`.
    "auto_replace_emoji_shortcode": true
  },
  "notification_panel": {
    // Whether to show the notification panel button in the status bar.
    "button": true,
    // Where to dock the notification panel. Can be 'left' or 'right'.
    "dock": "right",
    // Default width of the notification panel.
    "default_width": 380
  },
  "assistant": {
    // Version of this setting.
    "version": "2",
    // Whether the assistant is enabled.
    "enabled": true,
    // Whether to show the assistant panel button in the status bar.
    "button": true,
    // Where to dock the assistant panel. Can be 'left', 'right' or 'bottom'.
    "dock": "right",
    // Default width when the assistant is docked to the left or right.
    "default_width": 640,
    // Default height when the assistant is docked to the bottom.
    "default_height": 320,
    // The default model to use when creating new contexts.
    "default_model": {
      // The provider to use.
      "provider": "zed.dev",
      // The model to use.
      "model": "claude-3-5-sonnet"
    }
  },
  // The settings for slash commands.
  "slash_commands": {
    // Settings for the `/docs` slash command.
    "docs": {
      // Whether `/docs` is enabled.
      "enabled": false
    },
    // Settings for the `/project` slash command.
    "project": {
      // Whether `/project` is enabled.
      "enabled": false
    }
  },
  // Whether the screen sharing icon is shown in the os status bar.
  "show_call_status_icon": true,
  // Whether to use language servers to provide code intelligence.
  "enable_language_server": true,
  // Whether to perform linked edits of associated ranges, if the language server supports it.
  // For example, when editing opening <html> tag, the contents of the closing </html> tag will be edited as well.
  "linked_edits": true,
  // The list of language servers to use (or disable) for all languages.
  //
  // This is typically customized on a per-language basis.
  "language_servers": ["..."],
  // When to automatically save edited buffers. This setting can
  // take four values.
  //
  // 1. Never automatically save:
  //     "autosave": "off",
  // 2. Save when changing focus away from the Zed window:
  //     "autosave": "on_window_change",
  // 3. Save when changing focus away from a specific buffer:
  //     "autosave": "on_focus_change",
  // 4. Save when idle for a certain amount of time:
  //     "autosave": { "after_delay": {"milliseconds": 500} },
  "autosave": "off",
  // Settings related to the editor's tab bar.
  "tab_bar": {
    // Whether or not to show the tab bar in the editor
    "show": true,
    // Whether or not to show the navigation history buttons.
    "show_nav_history_buttons": true
  },
  // Settings related to the editor's tabs
  "tabs": {
    // Show git status colors in the editor tabs.
    "git_status": false,
    // Position of the close button on the editor tabs.
    "close_position": "right",
    // Whether to show the file icon for a tab.
    "file_icons": false,
    // What to do after closing the current tab.
    //
    // 1. Activate the tab that was open previously (default)
    //     "History"
    // 2. Activate the neighbour tab (prefers the right one, if present)
    //     "Neighbour"
    "activate_on_close": "history"
  },
  // Settings related to preview tabs.
  "preview_tabs": {
    // Whether preview tabs should be enabled.
    // Preview tabs allow you to open files in preview mode, where they close automatically
    // when you switch to another file unless you explicitly pin them.
    // This is useful for quickly viewing files without cluttering your workspace.
    "enabled": true,
    // Whether to open tabs in preview mode when selected from the file finder.
    "enable_preview_from_file_finder": false,
    // Whether a preview tab gets replaced when code navigation is used to navigate away from the tab.
    "enable_preview_from_code_navigation": false
  },
  // Settings related to the file finder.
  "file_finder": {
    // Whether to show file icons in the file finder.
    "file_icons": true
  },
  // Whether or not to remove any trailing whitespace from lines of a buffer
  // before saving it.
  "remove_trailing_whitespace_on_save": true,
  // Whether to start a new line with a comment when a previous line is a comment as well.
  "extend_comment_on_newline": true,
  // Whether or not to ensure there's a single newline at the end of a buffer
  // when saving it.
  "ensure_final_newline_on_save": true,
  // Whether or not to perform a buffer format before saving
  //
  // Keep in mind, if the autosave with delay is enabled, format_on_save will be ignored
  "format_on_save": "on",
  // How to perform a buffer format. This setting can take 4 values:
  //
  // 1. Format code using the current language server:
  //     "formatter": "language_server"
  // 2. Format code using an external command:
  //     "formatter": {
  //       "external": {
  //         "command": "prettier",
  //         "arguments": ["--stdin-filepath", "{buffer_path}"]
  //       }
  //     }
  // 3. Format code using Zed's Prettier integration:
  //     "formatter": "prettier"
  // 4. Default. Format files using Zed's Prettier integration (if applicable),
  //    or falling back to formatting via language server:
  //     "formatter": "auto"
  "formatter": "auto",
  // How to soft-wrap long lines of text.
  // Possible values:
  //
  // 1. Prefer a single line generally, unless an overly long line is encountered.
  //      "soft_wrap": "none",
  //      "soft_wrap": "prefer_line", // (deprecated, same as "none")
  // 2. Soft wrap lines that overflow the editor.
  //      "soft_wrap": "editor_width",
  // 3. Soft wrap lines at the preferred line length.
  //      "soft_wrap": "preferred_line_length",
  // 4. Soft wrap lines at the preferred line length or the editor width (whichever is smaller).
  //      "soft_wrap": "bounded",
  "soft_wrap": "none",
  // The column at which to soft-wrap lines, for buffers where soft-wrap
  // is enabled.
  "preferred_line_length": 80,
  // Whether to indent lines using tab characters, as opposed to multiple
  // spaces.
  "hard_tabs": false,
  // How many columns a tab should occupy.
  "tab_size": 4,
  // Control what info is collected by Zed.
  "telemetry": {
    // Send debug info like crash reports.
    "diagnostics": true,
    // Send anonymized usage data like what languages you're using Zed with.
    "metrics": true
  },
  // Automatically update Zed. This setting may be ignored on Linux if
  // installed through a package manager.
  "auto_update": true,
  // Diagnostics configuration.
  "diagnostics": {
    // Whether to show warnings or not by default.
    "include_warnings": true
  },
  // Add files or globs of files that will be excluded by Zed entirely:
  // they will be skipped during FS scan(s), file tree and file search
  // will lack the corresponding file entries.
  "file_scan_exclusions": [
    "**/.git",
    "**/.svn",
    "**/.hg",
    "**/CVS",
    "**/.DS_Store",
    "**/Thumbs.db",
    "**/.classpath",
    "**/.settings"
  ],
  // Git gutter behavior configuration.
  "git": {
    // Control whether the git gutter is shown. May take 2 values:
    // 1. Show the gutter
    //      "git_gutter": "tracked_files"
    // 2. Hide the gutter
    //      "git_gutter": "hide"
    "git_gutter": "tracked_files",
    // Control whether the git blame information is shown inline,
    // in the currently focused line.
    "inline_blame": {
      "enabled": true
      // Sets a delay after which the inline blame information is shown.
      // Delay is restarted with every cursor movement.
      // "delay_ms": 600
    }
  },
  // Configuration for how direnv configuration should be loaded. May take 2 values:
  // 1. Load direnv configuration using `direnv export json` directly.
  //      "load_direnv": "direct"
  // 2. Load direnv configuration through the shell hook, works for POSIX shells and fish.
  //      "load_direnv": "shell_hook"
  "load_direnv": "direct",
  "inline_completions": {
    // A list of globs representing files that inline completions should be disabled for.
    "disabled_globs": [".env"]
  },
  // Settings specific to journaling
  "journal": {
    // The path of the directory where journal entries are stored
    "path": "~",
    // What format to display the hours in
    // May take 2 values:
    // 1. hour12
    // 2. hour24
    "hour_format": "hour12"
  },
  // Settings specific to the terminal
  "terminal": {
    // What shell to use when opening a terminal. May take 3 values:
    // 1. Use the system's default terminal configuration in /etc/passwd
    //      "shell": "system"
    // 2. A program:
    //      "shell": {
    //        "program": "sh"
    //      }
    // 3. A program with arguments:
    //     "shell": {
    //         "with_arguments": {
    //           "program": "/bin/bash",
    //           "args": ["--login"]
    //         }
    //     }
    "shell": "system",
    // Where to dock terminals panel. Can be `left`, `right`, `bottom`.
    "dock": "bottom",
    // Default width when the terminal is docked to the left or right.
    "default_width": 640,
    // Default height when the terminal is docked to the bottom.
    "default_height": 320,
    // What working directory to use when launching the terminal.
    // May take 4 values:
    // 1. Use the current file's project directory.  Will Fallback to the
    //    first project directory strategy if unsuccessful
    //      "working_directory": "current_project_directory"
    // 2. Use the first project in this workspace's directory
    //      "working_directory": "first_project_directory"
    // 3. Always use this platform's home directory (if we can find it)
    //     "working_directory": "always_home"
    // 4. Always use a specific directory. This value will be shell expanded.
    //    If this path is not a valid directory the terminal will default to
    //    this platform's home directory  (if we can find it)
    //      "working_directory": {
    //        "always": {
    //          "directory": "~/zed/projects/"
    //        }
    //      }
    "working_directory": "current_project_directory",
    // Set the cursor blinking behavior in the terminal.
    // May take 3 values:
    //  1. Never blink the cursor, ignoring the terminal mode
    //         "blinking": "off",
    //  2. Default the cursor blink to off, but allow the terminal to
    //     set blinking
    //         "blinking": "terminal_controlled",
    //  3. Always blink the cursor, ignoring the terminal mode
    //         "blinking": "on",
    "blinking": "terminal_controlled",
    // Default cursor shape for the terminal.
    //  1. A block that surrounds the following character
    //     "block"
    //  2. A vertical bar
    //     "bar"
    //  3. An underline / underscore that runs along the following character
    //     "underline"
    //  4. A box drawn around the following character
    //     "hollow"
    //
    // Default: not set, defaults to "block"
    "cursor_shape": null,
    // Set whether Alternate Scroll mode (code: ?1007) is active by default.
    // Alternate Scroll mode converts mouse scroll events into up / down key
    // presses when in the alternate screen (e.g. when running applications
    // like vim or  less). The terminal can still set and unset this mode.
    // May take 2 values:
    //  1. Default alternate scroll mode to on
    //         "alternate_scroll": "on",
    //  2. Default alternate scroll mode to off
    //         "alternate_scroll": "off",
    "alternate_scroll": "off",
    // Set whether the option key behaves as the meta key.
    // May take 2 values:
    //  1. Rely on default platform handling of option key, on macOS
    //     this means generating certain unicode characters
    //         "option_as_meta": false,
    //  2. Make the option keys behave as a 'meta' key, e.g. for emacs
    //         "option_as_meta": true,
    "option_as_meta": false,
    // Whether or not selecting text in the terminal will automatically
    // copy to the system clipboard.
    "copy_on_select": false,
    // Whether to show the terminal button in the status bar
    "button": true,
    // Any key-value pairs added to this list will be added to the terminal's
    // environment. Use `:` to separate multiple values.
    "env": {
      // "KEY": "value1:value2"
    },
    // Set the terminal's line height.
    // May take 3 values:
    //  1. Use a line height that's comfortable for reading, 1.618
    //         "line_height": "comfortable"
    //  2. Use a standard line height, 1.3. This option is useful for TUIs,
    //      particularly if they use box characters
    //         "line_height": "standard",
    //  3. Use a custom line height.
    //         "line_height": {
    //           "custom": 2
    //         },
    "line_height": "comfortable",
    // Activate the python virtual environment, if one is found, in the
    // terminal's working directory (as resolved by the working_directory
    // setting). Set this to "off" to disable this behavior.
    "detect_venv": {
      "on": {
        // Default directories to search for virtual environments, relative
        // to the current working directory. We recommend overriding this
        // in your project's settings, rather than globally.
        "directories": [".env", "env", ".venv", "venv"],
        // Can also be `csh`, `fish`, `nushell` and `power_shell`
        "activate_script": "default"
      }
    },
    "toolbar": {
      // Whether to display the terminal title in its toolbar.
      "title": true
    }
    // Set the terminal's font size. If this option is not included,
    // the terminal will default to matching the buffer's font size.
    // "font_size": 15,
    // Set the terminal's font family. If this option is not included,
    // the terminal will default to matching the buffer's font family.
    // "font_family": "Zed Plex Mono",
    // Set the terminal's font fallbacks. If this option is not included,
    // the terminal will default to matching the buffer's font fallbacks.
    // This will be merged with the platform's default font fallbacks
    // "font_fallbacks": ["FiraCode Nerd Fonts"],
    // Sets the maximum number of lines in the terminal's scrollback buffer.
    // Default: 10_000, maximum: 100_000 (all bigger values set will be treated as 100_000), 0 disables the scrolling.
    // Existing terminals will not pick up this change until they are recreated.
    // "max_scroll_history_lines": 10000,
  },
  "code_actions_on_format": {},
  /// Settings related to running tasks.
  "tasks": {
    "variables": {}
  },
  // An object whose keys are language names, and whose values
  // are arrays of filenames or extensions of files that should
  // use those languages.
  //
  // For example, to treat files like `foo.notjs` as JavaScript,
  // and `Embargo.lock` as TOML:
  //
  // {
  //   "JavaScript": ["notjs"],
  //   "TOML": ["Embargo.lock"]
  // }
  //
  "file_types": {
    "Plain Text": ["txt"],
    "JSON": ["flake.lock"],
    "JSONC": [
      "**/.zed/**/*.json",
      "**/zed/**/*.json",
      "**/Zed/**/*.json",
      "tsconfig.json",
      "pyrightconfig.json"
    ],
    "TOML": ["uv.lock"]
  },
  /// By default use a recent system version of node, or install our own.
  /// You can override this to use a version of node that is not in $PATH with:
  /// {
  ///   "node": {
  ///     "path": "/path/to/node"
  ///     "npm_path": "/path/to/npm" (defaults to node_path/../npm)
  ///   }
  /// }
  /// or to ensure Zed always downloads and installs an isolated version of node:
  /// {
  ///   "node": {
  ///     "ignore_system_version": true,
  ///   }
  /// NOTE: changing this setting currently requires restarting Zed.
  "node": {},
  // The extensions that Zed should automatically install on startup.
  //
  // If you don't want any of these extensions, add this field to your settings
  // and change the value to `false`.
  "auto_install_extensions": {
    "html": true
  },
  // Different settings for specific languages.
  "languages": {
    "Astro": {
      "language_servers": ["astro-language-server", "..."],
      "prettier": {
        "allowed": true,
        "plugins": ["prettier-plugin-astro"]
      }
    },
    "Blade": {
      "prettier": {
        "allowed": true
      }
    },
    "C": {
      "format_on_save": "off",
      "use_on_type_format": false
    },
    "C++": {
      "format_on_save": "off",
      "use_on_type_format": false
    },
    "CSS": {
      "prettier": {
        "allowed": true
      }
    },
    "Dart": {
      "tab_size": 2
    },
    "Diff": {
      "remove_trailing_whitespace_on_save": false,
      "ensure_final_newline_on_save": false
    },
    "Elixir": {
      "language_servers": ["elixir-ls", "!next-ls", "!lexical", "..."]
    },
    "Erlang": {
      "language_servers": ["erlang-ls", "!elp", "..."]
    },
    "Go": {
      "code_actions_on_format": {
        "source.organizeImports": true
      }
    },
    "GraphQL": {
      "prettier": {
        "allowed": true
      }
    },
    "HEEX": {
      "language_servers": ["elixir-ls", "!next-ls", "!lexical", "..."]
    },
    "HTML": {
      "prettier": {
        "allowed": true
      }
    },
    "Java": {
      "prettier": {
        "allowed": true,
        "plugins": ["prettier-plugin-java"]
      }
    },
    "JavaScript": {
      "language_servers": ["!typescript-language-server", "vtsls", "..."],
      "prettier": {
        "allowed": true
      }
    },
    "JSON": {
      "prettier": {
        "allowed": true
      }
    },
    "JSONC": {
      "prettier": {
        "allowed": true
      }
    },
    "Markdown": {
      "format_on_save": "off",
      "use_on_type_format": false,
      "prettier": {
        "allowed": true
      }
    },
    "PHP": {
      "language_servers": ["phpactor", "!intelephense", "..."],
      "prettier": {
        "allowed": true,
        "plugins": ["@prettier/plugin-php"],
        "parser": "php"
      }
    },
    "Ruby": {
      "language_servers": ["solargraph", "!ruby-lsp", "!rubocop", "..."]
    },
    "SCSS": {
      "prettier": {
        "allowed": true
      }
    },
    "SQL": {
      "prettier": {
        "allowed": true,
        "plugins": ["prettier-plugin-sql"]
      }
    },
    "Starlark": {
      "language_servers": ["starpls", "!buck2-lsp", "..."]
    },
    "Svelte": {
      "language_servers": ["svelte-language-server", "..."],
      "prettier": {
        "allowed": true,
        "plugins": ["prettier-plugin-svelte"]
      }
    },
    "TSX": {
      "language_servers": ["!typescript-language-server", "vtsls", "..."],
      "prettier": {
        "allowed": true
      }
    },
    "Twig": {
      "prettier": {
        "allowed": true
      }
    },
    "TypeScript": {
      "language_servers": ["!typescript-language-server", "vtsls", "..."],
      "prettier": {
        "allowed": true
      }
    },
    "Vue.js": {
      "language_servers": ["vue-language-server", "..."],
      "prettier": {
        "allowed": true
      }
    },
    "XML": {
      "prettier": {
        "allowed": true,
        "plugins": ["@prettier/plugin-xml"]
      }
    },
    "YAML": {
      "prettier": {
        "allowed": true
      }
    }
  },
  // Different settings for specific language models.
  "language_models": {
    "anthropic": {
      "version": "1",
      "api_url": "https://api.anthropic.com"
    },
    "google": {
      "api_url": "https://generativelanguage.googleapis.com"
    },
    "ollama": {
      "api_url": "http://localhost:11434",
      "low_speed_timeout_in_seconds": 60
    },
    "openai": {
      "version": "1",
      "api_url": "https://api.openai.com/v1",
      "low_speed_timeout_in_seconds": 600
    }
  },
  // Zed's Prettier integration settings.
  // Allows to enable/disable formatting with Prettier
  // and configure default Prettier, used when no project-level Prettier installation is found.
  "prettier": {
    // // Whether to consider prettier formatter or not when attempting to format a file.
    // "allowed": false,
    //
    // // Use regular Prettier json configuration.
    // // If Prettier is allowed, Zed will use this for its Prettier instance for any applicable file, if
    // // the project has no other Prettier installed.
    // "plugins": [],
    //
    // // Use regular Prettier json configuration.
    // // If Prettier is allowed, Zed will use this for its Prettier instance for any applicable file, if
    // // the project has no other Prettier installed.
    // "trailingComma": "es5",
    // "tabWidth": 4,
    // "semi": false,
    // "singleQuote": true
  },
  // LSP Specific settings.
  "lsp": {
    // Specify the LSP name as a key here.
    // "rust-analyzer": {
    //     // These initialization options are merged into Zed's defaults
    //     "initialization_options": {
    //         "check": {
    //             "command": "clippy" // rust-analyzer.check.command (default: "check")
    //         }
    //     }
    // }
  },
  // Jupyter settings
  "jupyter": {
    "enabled": true
    // Specify the language name as the key and the kernel name as the value.
    // "kernel_selections": {
    //    "python": "conda-base"
    //    "typescript": "deno"
    // }
  },
  // Vim settings
  "vim": {
    "toggle_relative_line_numbers": false,
    "use_system_clipboard": "always",
    "use_multiline_find": false,
    "use_smartcase_find": false,
    "custom_digraphs": {}
  },
  // The server to connect to. If the environment variable
  // ZED_SERVER_URL is set, it will override this setting.
  "server_url": "https://zed.dev",
  // Settings overrides to use when using Zed Preview.
  // Mostly useful for developers who are managing multiple instances of Zed.
  "preview": {
    // "theme": "Andromeda"
  },
  // Settings overrides to use when using Zed Nightly.
  // Mostly useful for developers who are managing multiple instances of Zed.
  "nightly": {
    // "theme": "Andromeda"
  },
  // Settings overrides to use when using Zed Stable.
  // Mostly useful for developers who are managing multiple instances of Zed.
  "stable": {
    // "theme": "Andromeda"
  },
  // Settings overrides to use when using Zed Dev.
  // Mostly useful for developers who are managing multiple instances of Zed.
  "dev": {
    // "theme": "Andromeda"
  },
  // Task-related settings.
  "task": {
    // Whether to show task status indicator in the status bar. Default: true
    "show_status_indicator": true
  },
  // Whether to show full labels in line indicator or short ones
  //
  // Values:
  //   - `short`: "2 s, 15 l, 32 c"
  //   - `long`: "2 selections, 15 lines, 32 characters"
  // Default: long
  "line_indicator_format": "long",
  // Set a proxy to use. The proxy protocol is specified by the URI scheme.
  //
  // Supported URI scheme: `http`, `https`, `socks4`, `socks4a`, `socks5`,
  // `socks5h`. `http` will be used when no scheme is specified.
  //
  // By default no proxy will be used, or Zed will try get proxy settings from
  // environment variables.
  //
  // Examples:
  //   - "proxy": "socks5h://localhost:10808"
  //   - "proxy": "http://127.0.0.1:10809"
  "proxy": null,
  // Set to configure aliases for the command palette.
  // When typing a query which is a key of this object, the value will be used instead.
  //
  // Examples:
  // {
  //   "W": "workspace::Save"
  // }
  "command_aliases": {},
  // ssh_connections is an array of ssh connections.
  // You can configure these from `project: Open Remote` in the command palette.
  // Zed's ssh support will pull configuration from your ~/.ssh too.
  // Examples:
  // [
  //   {
  //     "host": "example-box",
  //     // "port": 22, "username": "test", "args": ["-i", "/home/user/.ssh/id_rsa"]
  //     "projects": [
  //       {
  //         "paths": ["/home/user/code/zed"]
  //       }
  //     ]
  //   }
  // ]
<<<<<<< HEAD
  "ssh_connections": null,

  "debugger": {
    "stepping_granularity": "line",
    "save_breakpoints": true,
    "button": true
  },

=======
  "ssh_connections": [],
>>>>>>> 499e1459
  // Configures the Context Server Protocol binaries
  //
  // Examples:
  // {
  //   "id": "server-1",
  //   "executable": "/path",
  //   "args": ['arg1", "args2"]
  // }
  "experimental.context_servers": {
    "servers": []
  }
}<|MERGE_RESOLUTION|>--- conflicted
+++ resolved
@@ -1115,8 +1115,7 @@
   //     ]
   //   }
   // ]
-<<<<<<< HEAD
-  "ssh_connections": null,
+  "ssh_connections": [],
 
   "debugger": {
     "stepping_granularity": "line",
@@ -1124,9 +1123,6 @@
     "button": true
   },
 
-=======
-  "ssh_connections": [],
->>>>>>> 499e1459
   // Configures the Context Server Protocol binaries
   //
   // Examples:
